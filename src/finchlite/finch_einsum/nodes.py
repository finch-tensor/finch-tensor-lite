import operator
from abc import ABC, abstractmethod
from dataclasses import dataclass
from typing import Any, Self, cast

from finchlite.algebra import (
    overwrite,
    promote_max,
    promote_min,
)
from finchlite.symbolic import Context, Term, TermTree
from finchlite.util.print import qual_str


class EinsumNode(Term):
    @classmethod
    def head(cls):
        """Returns the head of the node."""
        return cls

    @classmethod
    def make_term(cls, head, *children: Term) -> Self:
        return head.from_children(*children)

    @classmethod
    def from_children(cls, *children: Term) -> Self:
        return cls(*children)

    def __str__(self):
        """Returns a string representation of the node."""
        ctx = EinsumPrinterContext()
        res = ctx(self)
        return res if res is not None else ctx.emit()


class EinsumTree(EinsumNode, TermTree):
    @property
    @abstractmethod
    def children(self) -> list[EinsumNode]:  # type: ignore[override]
        ...


class EinsumExpression(EinsumNode, ABC):
    """
    Einsum AST expression base class.

    Represents a pointwise expression in the Einsum IR, which evaluates to a scalar.
    """

    @abstractmethod
    def get_idxs(self) -> set["Index"]:
        pass


class EinsumStatement(EinsumNode):
    """
    Einsum AST statement base class.

    Represents a statement in the Einsum IR. An Einsum statement may modify
    the state of the machine by assigning tensor values to variables. Einsum
    statements evaluate to a tuple of tensor values.
    """


@dataclass(eq=True, frozen=True)
class Literal(EinsumExpression):
    """
    Literal
    """

    val: Any

    def __hash__(self):
        return hash(self.val)

    def __eq__(self, other):
        return isinstance(other, Literal) and self.val == other.val

    def get_idxs(self) -> set["Index"]:
        return set()


@dataclass(eq=True, frozen=True)
class Index(EinsumExpression):
    """
    Represents a  AST expression for an index named `name`.

    Attributes:
        name: The name of the index.
    """

    name: str

    def get_idxs(self) -> set["Index"]:
        return {self}


@dataclass(eq=True, frozen=True)
class Alias(EinsumExpression):
    """
    Represents a  AST expression for an index named `name`.

    Attributes:
        name: The name of the index.
    """

    name: str

    def get_idxs(self) -> set["Index"]:
        return set()


@dataclass(eq=True, frozen=True)
class Access(EinsumExpression, EinsumTree):
    """
    Access

    Tensor access like a[i, j].

    Attributes:
        tensor: The tensor to access.
        idxs: The indices at which to access the tensor.
    """

    tns: EinsumExpression
    idxs: tuple[EinsumExpression, ...]  # (Field('i'), Field('j'))
    # Children: None (leaf)

    @classmethod
    def from_children(cls, *children: Term) -> Self:
        # First child is tns, rest are indices
        if len(children) < 1:
            raise ValueError("Access expects at least 1 child")
        tns = cast(EinsumExpression, children[0])
        idxs = cast(tuple[EinsumExpression, ...], children[1:])
        return cls(tns, tuple(idxs))

    @property
    def children(self):
        return [self.tns, *self.idxs]

    def get_idxs(self) -> set["Index"]:
        idxs = set()
        for idx in self.idxs:
            idxs.update(idx.get_idxs())
        return idxs


@dataclass(eq=True, frozen=True)
class Call(EinsumExpression, EinsumTree):
    """
    Call

    Represents an operation like + or * on pointwise expressions for multiple operands.
    If operation is not commutative, pointwise node must be binary, with 2 args at most.

    Attributes:
        op: The function to apply e.g.,
            operator.add, operator.mul, operator.subtract, operator.div, etc...
            Must be a callable.
        args: The arguments to the operation.
    """

    op: Literal  # the function to apply e.g., operator.add
    args: tuple[EinsumExpression, ...]  # Subtrees
    # input_fields: tuple[tuple[Field, ...], ...]
    # Children: The args

    @classmethod
    def from_children(cls, *children: Term) -> Self:
        # First child is op, rest are args
        if len(children) < 2:
            raise ValueError("Call expects at least 2 children (op + 1 arg)")
        op = cast(Literal, children[0])
        args = cast(tuple[EinsumExpression, ...], children[1:])
        return cls(op, tuple(args))

    @property
    def children(self):
        return [self.op, *self.args]

    def get_idxs(self) -> set["Index"]:
        idxs = set()
        for arg in self.args:
            idxs.update(arg.get_idxs())
        return idxs


@dataclass(eq=True, frozen=True)
<<<<<<< HEAD
class GetAttr(EinsumExpr, EinsumTree):
    """
    Gets an attribute of a tensor.
    Attributes:
        obj: The object to get the attribute from.
        attr: The name of the attribute to get.

        dim: The dimension to get the attribute from.
        Note this is an integer index, not a named index.
    """

    obj: EinsumExpr
    attr: Literal
    dim: int | None

    @classmethod
    def from_children(cls, *children: Term) -> Self:
        # Expects 3 children: obj, attr, idx
        if len(children) != 3:
            raise ValueError("GetAttribute expects 3 children (obj + attr + idx)")
        obj = cast(EinsumExpr, children[0])
        attr = cast(Literal, children[1])
        dim = cast(int | None, children[2])
        return cls(obj, attr, dim)

    @property
    def children(self):
        return [self.obj, self.attr, self.dim]

    def get_idxs(self) -> set["Index"]:
        idxs = set()
        idxs.update(self.obj.get_idxs())
        return idxs


@dataclass(eq=True, frozen=True)
class Einsum(EinsumTree):
=======
class Einsum(EinsumTree, EinsumStatement):
>>>>>>> c7a42acc
    """
    Einsum

    A einsum operation that maps pointwise expressions and aggregates them.

    Attributes:
        op: The function to apply to the pointwise expressions
                    (e.g. +=, f=, max=, etc...).

        idxs: The indices that are used in the output
                    (i.e. i, j).

        arg: The pointwise expression that
                    is mapped and aggregated.
    """

    op: Literal
    tns: Alias
    idxs: tuple[EinsumExpression, ...]
    arg: EinsumExpression

    @classmethod
    def from_children(cls, *children: Term) -> Self:
        # Expecting exactly 4 children
        if len(children) != 4:
            raise ValueError(f"Einsum expects 4 children, got {len(children)}")
        op = cast(Literal, children[0])
        tns = cast(Alias, children[1])
        idxs = cast(tuple[EinsumExpression, ...], children[2])
        arg = cast(EinsumExpression, children[3])
        return cls(op, tns, idxs, arg)

    @property
    def children(self):
        return [self.op, self.tns, self.idxs, self.arg]

    def get_idxs(self) -> set["Index"]:
        idxs = set()
        for idx in self.idxs:
            idxs.update(idx.get_idxs())
        return idxs


@dataclass(eq=True, frozen=True)
class Plan(EinsumTree, EinsumStatement):
    """
    Plan

    A plan that contains einsum operations.
    Basically a list of einsums and some return values.
    """

    bodies: tuple[EinsumStatement, ...] = ()

    @classmethod
    def from_children(cls, *children: Term) -> Self:
        # The last child is the returnValues tuple, all others are bodies
        if len(children) < 1:
            raise ValueError("Plan expects at least 1 child")
        bodies = children

        return cls(
            tuple(cast(EinsumStatement, b) for b in bodies),
        )

    @property
    def children(self):
        return [*self.bodies]


@dataclass(eq=True, frozen=True)
class Produces(EinsumTree, EinsumStatement):
    """
    Represents a logical AST statement that returns `args...` from the current plan.
    Halts execution of the program.

    Attributes:
        args: The arguments to return.
    """

    args: tuple[EinsumNode, ...]

    @property
    def children(self):
        """Returns the children of the node."""
        return [*self.args]

    @classmethod
    def from_children(cls, *args):
        return cls(args)


infix_strs = {
    overwrite: "",
    operator.add: "+",
    operator.sub: "-",
    operator.mul: "*",
    operator.truediv: "/",
    operator.mod: "%",
    operator.pow: "**",
    operator.and_: "&",
    operator.or_: "|",
    operator.xor: "^",
    operator.floordiv: "//",
    operator.mod: "%",
    operator.pow: "**",
    promote_max: "max",
    promote_min: "min",
}


unary_strs = {
    operator.add: "+",
    operator.pos: "+",
    operator.sub: "-",
    operator.neg: "-",
    operator.invert: "~",
}


class EinsumPrinterContext(Context):
    def __init__(self, tab="    ", indent=0):
        super().__init__()
        self.tab = tab
        self.indent = indent

    @property
    def feed(self) -> str:
        return self.tab * self.indent

    def emit(self):
        return "\n".join([*self.preamble, *self.epilogue])

    def block(self):
        blk = super().block()
        blk.indent = self.indent
        blk.tab = self.tab
        return blk

    def subblock(self):
        blk = self.block()
        blk.indent = self.indent + 1
        return blk

    def __call__(self, prgm: EinsumNode):
        feed = self.feed
        match prgm:
            case Literal(value):
                return qual_str(value).replace("\n", "")
            case Alias(name):
                return str(name)
            case Index(name):
                return str(name)
            case Access(tns, idxs):
                return f"{self(tns)}[{', '.join(self(idx) for idx in idxs)}]"
            case Call(fn, args):
                args_e = tuple(self(arg) for arg in args)
                if len(args) == 2 and fn.val in infix_strs:
                    return f"({args_e[0]} {infix_strs[fn.val]} {args_e[1]})"
                if len(args) == 1 and fn.val in unary_strs:
                    return f"{unary_strs[fn.val]}{args_e[0]}"
                return f"{self(fn)}({', '.join(args_e)})"
            case GetAttr(obj, attr, idx):
                if idx is not None:
                    return f"{self(obj)}.{self(attr)}[{idx}]"
                return f"{self(obj)}.{self(attr)}"
            case Einsum(op, tns, idxs, arg):
                op_str = infix_strs.get(op.val, op.val.__name__)
                self.exec(
                    f"{self.feed}{self(tns)}["
                    f"{', '.join(self(idx) for idx in idxs)}] "
                    f"{op_str}= {self(arg)}"
                )
                return None
            case Plan(bodies):
                self.exec(f"{self.feed}plan:")
                ctx_2 = self.subblock()
                for body in bodies:
                    ctx_2(body)
                self.exec(ctx_2.emit())
                return None
            case Produces(args):
                args = tuple(self(arg) for arg in args)
                self.exec(f"{feed}return {args}\n")
                return None
            case _:
                raise ValueError(f"Unknown expression type: {type(prgm)}")<|MERGE_RESOLUTION|>--- conflicted
+++ resolved
@@ -187,7 +187,6 @@
 
 
 @dataclass(eq=True, frozen=True)
-<<<<<<< HEAD
 class GetAttr(EinsumExpr, EinsumTree):
     """
     Gets an attribute of a tensor.
@@ -224,10 +223,7 @@
 
 
 @dataclass(eq=True, frozen=True)
-class Einsum(EinsumTree):
-=======
 class Einsum(EinsumTree, EinsumStatement):
->>>>>>> c7a42acc
     """
     Einsum
 
