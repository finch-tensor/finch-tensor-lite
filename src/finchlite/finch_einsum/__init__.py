--- conflicted
+++ resolved
@@ -6,11 +6,8 @@
     Einsum,
     EinsumExpression,
     EinsumNode,
-<<<<<<< HEAD
+    EinsumStatement,
     GetAttr,
-=======
-    EinsumStatement,
->>>>>>> c7a42acc
     Index,
     Literal,
     Plan,
@@ -29,11 +26,8 @@
     "EinsumNode",
     "EinsumScheduler",
     "EinsumScheduler",
-<<<<<<< HEAD
+    "EinsumStatement",
     "GetAttr",
-=======
-    "EinsumStatement",
->>>>>>> c7a42acc
     "Index",
     "Literal",
     "Plan",
