<<<<<<< HEAD
from .dataflow import BasicBlock, CFGCollection, ControlFlowGraph, DataFlowAnalysis
=======
from .dataflow import BasicBlock, ControlFlowGraph
>>>>>>> e6595a95
from .environment import Context, Namespace, Reflector, ScopedDict
from .ftype import FType, FTyped, fisinstance, ftype
from .gensym import gensym
from .rewriters import (
    Chain,
    Fixpoint,
    PostWalk,
    PreWalk,
    Rewrite,
)
from .term import (
    PostOrderDFS,
    PreOrderDFS,
    Term,
    TermTree,
    literal_repr,
)

__all__ = [
    "BasicBlock",
    "Chain",
    "Context",
    "ControlFlowGraph",
    "DataFlowAnalysis",
    "FType",
    "FTyped",
    "Fixpoint",
    "Namespace",
    "PostOrderDFS",
    "PostWalk",
    "PreOrderDFS",
    "PreWalk",
    "Reflector",
    "Rewrite",
    "ScopedDict",
    "Term",
    "TermTree",
    "fisinstance",
    "ftype",
    "gensym",
    "literal_repr",
]<|MERGE_RESOLUTION|>--- conflicted
+++ resolved
@@ -1,8 +1,4 @@
-<<<<<<< HEAD
-from .dataflow import BasicBlock, CFGCollection, ControlFlowGraph, DataFlowAnalysis
-=======
-from .dataflow import BasicBlock, ControlFlowGraph
->>>>>>> e6595a95
+from .dataflow import BasicBlock, ControlFlowGraph, DataFlowAnalysis
 from .environment import Context, Namespace, Reflector, ScopedDict
 from .ftype import FType, FTyped, fisinstance, ftype
 from .gensym import gensym
