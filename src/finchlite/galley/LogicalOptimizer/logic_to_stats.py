--- conflicted
+++ resolved
@@ -9,11 +9,8 @@
     Literal,
     LogicNode,
     MapJoin,
-<<<<<<< HEAD
-=======
     Query,
     Reformat,
->>>>>>> cac87d1c
     Reorder,
     Table,
     Value,
