--- conflicted
+++ resolved
@@ -150,7 +150,6 @@
             ("strides", self.strides_t),
         ]
 
-<<<<<<< HEAD
     def from_fields(self, buf, shape, strides):
         return BufferizedNDArray(
             buf,
@@ -158,9 +157,6 @@
             strides,
         )
 
-    def __init__(self, buf_t: NumpyBufferFType, ndim: np.intp, strides_t: TupleFType):
-        self.buf_t = buf_t
-=======
     def __init__(
         self,
         *,
@@ -169,7 +165,6 @@
         dimension_type: TupleFType,
     ):
         self.buf_t = buffer_type
->>>>>>> 9e270a77
         self._ndim = ndim
         self.shape_t = dimension_type  # assuming shape is the same type as strides
         self.strides_t = dimension_type
@@ -177,11 +172,15 @@
     def __call__(
         self,
         shape: tuple[int, ...],
+        val=None,
     ) -> BufferizedNDArray:
-        tns = np.full(shape, self.fill_value, dtype=self.buf_t.element_type)
+        if val is None:
+            tns = np.full(shape, self.fill_value, dtype=self.buf_t.element_type)
+        else:
+            tns = val
         tns_2 = BufferizedNDArray(tns)
         return BufferizedNDArray(
-            tns_2.buf,
+            tns_2.val,
             shape=tuple(
                 t(s)
                 for s, t in zip(shape, self.shape_t.struct_fieldformats, strict=True)
@@ -312,17 +311,6 @@
         ctx.exec(asm.Repack(obj.buf_s))
         return
 
-<<<<<<< HEAD
-=======
-    def __call__(
-        self,
-        val: NumpyBuffer,
-        shape: tuple[np.integer, ...] | None = None,
-        strides: tuple[np.integer, ...] | None = None,
-    ) -> BufferizedNDArray:
-        return BufferizedNDArray(val, shape, strides)
-
->>>>>>> 9e270a77
 
 class BufferizedNDArrayAccessor(Tensor):
     """
