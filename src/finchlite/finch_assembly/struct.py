from abc import ABC, abstractmethod
from collections import namedtuple
from functools import lru_cache
from typing import Any

from ..algebra import register_property
from ..symbolic import FType, ftype


class AssemblyStructFType(FType, ABC):
    @property
    @abstractmethod
    def struct_name(self) -> str: ...

    @property
    @abstractmethod
    def struct_fields(self) -> list[tuple[str, Any]]: ...

    @abstractmethod
    def from_fields(self, *args): ...

    @property
    def is_mutable(self) -> bool:
        return False

    def struct_getattr(self, obj, attr) -> Any:
        return getattr(obj, attr)

    def struct_setattr(self, obj, attr, value) -> None:
        setattr(obj, attr, value)
        return

    @abstractmethod
    def from_kwargs(self, **kwargs) -> "AssemblyStructFType":
        """
        Protocol for constructing Finch tensors from keyword arguments.
        Here are currently supported arguments. They are all optional,
        each implementor decides which fields to select:
        - lvl_t: LevelFType
        - fill_value: np.number
        - element_type: type
        - position_type: type
        - dimension_type: type
        - shape_type: tuple[type, ...]
        - buffer_factory: type
        - buffer_type: BufferFType
        - ndim: int
        """
        ...

    @abstractmethod
    def to_kwargs(self) -> dict: ...

    @property
    def struct_fieldnames(self) -> list[str]:
        return [name for (name, _) in self.struct_fields]

    @property
    def struct_fieldformats(self) -> list[Any]:
        return [type_ for (_, type_) in self.struct_fields]

    def struct_hasattr(self, attr: str) -> bool:
        return attr in dict(self.struct_fields)

    def struct_attrtype(self, attr: str) -> Any:
        return dict(self.struct_fields)[attr]


class ImmutableStructFType(AssemblyStructFType):
    @property
    def is_mutable(self) -> bool:
        return False


class MutableStructFType(AssemblyStructFType):
    """
    Class for a mutable assembly struct type.
    It is currently not used anywhere, but maybe it will be useful in the future?
    """

    @property
    def is_mutable(self) -> bool:
        return True


class NamedTupleFType(ImmutableStructFType):
    def __init__(self, struct_name, struct_fields):
        self._struct_name = struct_name
        self._struct_fields = struct_fields

    def __eq__(self, other):
        return (
            isinstance(other, NamedTupleFType)
            and self.struct_name == other.struct_name
            and self.struct_fields == other.struct_fields
        )

    def __len__(self):
        return len(self._struct_fields)

    def __hash__(self):
        return hash((self.struct_name, tuple(self.struct_fields)))

    @property
    def struct_name(self):
        return self._struct_name

    @property
    def struct_fields(self):
        return self._struct_fields

<<<<<<< HEAD
    def from_fields(self, *args):
=======
    def from_kwargs(self, **kwargs) -> "TupleFType":
        raise NotImplementedError

    def to_kwargs(self) -> dict:
        raise NotImplementedError

    def __call__(self, *args):
>>>>>>> 9e270a77
        assert all(
            isinstance(a, f)
            for a, f in zip(args, self.struct_fieldformats, strict=False)
        )
        return namedtuple(self.struct_name, self.struct_fieldnames)(args)


class TupleFType(ImmutableStructFType):
    def __init__(self, struct_name, struct_formats):
        self._struct_name = struct_name
        self._struct_formats = struct_formats

    def __eq__(self, other):
        return (
            isinstance(other, TupleFType)
            and self.struct_name == other.struct_name
            and self._struct_formats == other._struct_formats
        )

    def __len__(self):
        return len(self._struct_formats)

    def struct_getattr(self, obj, attr):
        index = list(self.struct_fieldnames).index(attr)
        return obj[index]

    def struct_setattr(self, obj, attr, value):
        index = list(self.struct_fieldnames).index(attr)
        obj[index] = value
        return

    def __hash__(self):
        return hash((self.struct_name, tuple(self.struct_fieldformats)))

    @property
    def struct_name(self):
        return self._struct_name

    @property
    def struct_fields(self):
        return [(f"element_{i}", fmt) for i, fmt in enumerate(self._struct_formats)]

<<<<<<< HEAD
    def from_fields(self, *args):
=======
    def from_kwargs(self, **kwargs) -> "TupleFType":
        raise NotImplementedError

    def to_kwargs(self) -> dict:
        raise NotImplementedError

    def __call__(self, **kwargs):
>>>>>>> 9e270a77
        assert all(
            isinstance(a, f)
            for a, f in zip(kwargs.values(), self.struct_fieldformats, strict=False)
        )
        return tuple(kwargs.values())

    @staticmethod
    @lru_cache
    def from_tuple(types: tuple[Any, ...]) -> "TupleFType":
        return TupleFType("tuple", types)


def tupleformat(x):
    if hasattr(type(x), "_fields"):
        return NamedTupleFType(
            type(x).__name__,
            [
                (fieldname, ftype(getattr(x, fieldname)))
                for fieldname in type(x)._fields
            ],
        )
    return TupleFType.from_tuple(tuple([type(elem) for elem in x]))


register_property(tuple, "ftype", "__attr__", tupleformat)<|MERGE_RESOLUTION|>--- conflicted
+++ resolved
@@ -109,17 +109,20 @@
     def struct_fields(self):
         return self._struct_fields
 
-<<<<<<< HEAD
+    def from_kwargs(self, **kwargs) -> "TupleFType":
+        raise NotImplementedError
+
+    def to_kwargs(self) -> dict:
+        raise NotImplementedError
+
     def from_fields(self, *args):
-=======
-    def from_kwargs(self, **kwargs) -> "TupleFType":
-        raise NotImplementedError
-
-    def to_kwargs(self) -> dict:
-        raise NotImplementedError
+        assert all(
+            isinstance(a, f)
+            for a, f in zip(args, self.struct_fieldformats, strict=False)
+        )
+        return namedtuple(self.struct_name, self.struct_fieldnames)(args)
 
     def __call__(self, *args):
->>>>>>> 9e270a77
         assert all(
             isinstance(a, f)
             for a, f in zip(args, self.struct_fieldformats, strict=False)
@@ -162,22 +165,25 @@
     def struct_fields(self):
         return [(f"element_{i}", fmt) for i, fmt in enumerate(self._struct_formats)]
 
-<<<<<<< HEAD
+    def from_kwargs(self, **kwargs) -> "TupleFType":
+        raise NotImplementedError
+
+    def to_kwargs(self) -> dict:
+        raise NotImplementedError
+
+    def __call__(self, **kwargs):
+        assert all(
+            isinstance(a, f)
+            for a, f in zip(kwargs.values(), self.struct_fieldformats, strict=False)
+        )
+        return tuple(kwargs.values())
+
     def from_fields(self, *args):
-=======
-    def from_kwargs(self, **kwargs) -> "TupleFType":
-        raise NotImplementedError
-
-    def to_kwargs(self) -> dict:
-        raise NotImplementedError
-
-    def __call__(self, **kwargs):
->>>>>>> 9e270a77
-        assert all(
-            isinstance(a, f)
-            for a, f in zip(kwargs.values(), self.struct_fieldformats, strict=False)
-        )
-        return tuple(kwargs.values())
+        assert all(
+            isinstance(a, f)
+            for a, f in zip(args, self.struct_fieldformats, strict=False)
+        )
+        return tuple(args)
 
     @staticmethod
     @lru_cache
