--- conflicted
+++ resolved
@@ -1,4 +1,8 @@
 from __future__ import annotations
+
+import operator
+from collections.abc import Iterable
+from typing import Any
 
 import operator
 from collections.abc import Iterable
@@ -42,20 +46,12 @@
                         for arg in args
                     ),
                 )
-<<<<<<< HEAD
             case lgc.Table(lgc.Alias(_) as var, idxs):
-=======
-            case lgc.Alias(_) as var:
->>>>>>> bcad61fe
                 return ntn.Unwrap(
                     ntn.Access(
                         self.ctx.slots[var],
                         ntn.Read(),
-<<<<<<< HEAD
                         tuple(loops[idx] for idx in idxs),
-=======
-                        tuple(loops[idx] for idx in var.fields(self.ctx.fields)),
->>>>>>> bcad61fe
                     )
                 )
             case lgc.Relabel(arg, idxs):
@@ -64,11 +60,7 @@
                     {
                         idx_1: loops[idx_2]
                         for idx_1, idx_2 in zip(
-<<<<<<< HEAD
                             arg.fields(), idxs, strict=True
-=======
-                            arg.fields(self.ctx.fields), idxs, strict=True
->>>>>>> bcad61fe
                         )
                     },
                 )
@@ -92,18 +84,10 @@
 
     def __init__(
         self,
-<<<<<<< HEAD
         bindings: dict[lgc.Alias, TensorFType],
         args: dict[lgc.Alias, ntn.Variable],
         slots: dict[lgc.Alias, ntn.Slot],
         shapes: dict[lgc.Alias, tuple[ntn.Variable | None, ...]],
-=======
-        bindings: dict[lgc.Alias, lgc.TableValueFType],
-        args: dict[lgc.Alias, ntn.Variable],
-        slots: dict[lgc.Alias, ntn.Slot],
-        shapes: dict[lgc.Alias, tuple[ntn.Variable | None, ...]],
-        fields: dict[lgc.Alias, tuple[lgc.Field, ...]] | None = None,
->>>>>>> bcad61fe
         shape_types: dict[lgc.Alias, tuple[Any, ...]] | None = None,
         epilogue: Iterable[ntn.NotationStatement] | None = None,
     ):
@@ -112,16 +96,8 @@
         self.slots = slots
         self.shapes = shapes
         self.equiv: dict[ntn.Variable, ntn.Variable] = {}
-<<<<<<< HEAD
         if shape_types is None:
             shape_types = {var: val.shape_type for var, val in bindings.items()}
-=======
-        if fields is None:
-            fields = {var: val.idxs for var, val in bindings.items()}
-        self.fields = fields
-        if shape_types is None:
-            shape_types = {var: val.tns.shape_type for var, val in bindings.items()}
->>>>>>> bcad61fe
         self.shape_types = shape_types
         if epilogue is None:
             epilogue = ()
@@ -136,34 +112,16 @@
         match prgm:
             case lgc.Plan(bodies):
                 return ntn.Block(tuple(self(body) for body in bodies))
-<<<<<<< HEAD
             case lgc.Query(
                 lhs, lgc.Reorder(lgc.Table(lgc.Alias(_), idxs_1) as arg, idxs_2)
             ):
                 arg_dims = arg.dimmap(merge_shapes, self.shapes)
-=======
-            case lgc.Query(lhs, lgc.Reorder(lgc.Alias(_) as arg, idxs)):
-                return self(
-                    lgc.Query(
-                        lhs,
-                        lgc.Reorder(lgc.Relabel(arg, arg.fields(self.fields)), idxs),
-                    )
-                )
-            case lgc.Query(
-                lhs, lgc.Reorder(lgc.Relabel(lgc.Alias(_), idxs_1) as arg, idxs_2)
-            ):
-                arg_dims = arg.dimmap(merge_shapes, self.shapes, self.fields)
->>>>>>> bcad61fe
                 shapes_map = dict(zip(idxs_1, arg_dims, strict=True))
                 shapes = {
                     idx: shapes_map.get(idx) or ntn.Literal(1)
                     for idx in idxs_1 + idxs_2
                 }
-<<<<<<< HEAD
                 arg_types = arg.shape_type(self.shape_types)
-=======
-                arg_types = arg.shape_type(self.shape_types, self.fields)
->>>>>>> bcad61fe
                 shape_type_map = dict(zip(idxs_1, arg_types, strict=True))
                 shape_type = {
                     idx: shape_type_map.get(idx) or np.intp for idx in idxs_1 + idxs_2
@@ -241,11 +199,7 @@
                     (
                         ntn.Declare(
                             self.slots[lhs],
-<<<<<<< HEAD
                             ntn.Literal(self.bindings[lhs].fill_value),
-=======
-                            ntn.Literal(self.bindings[lhs].tns.fill_value),
->>>>>>> bcad61fe
                             ntn.Literal(overwrite),
                             (),
                         ),
@@ -266,17 +220,10 @@
                 ),
             ):
                 # Build a dict mapping fields to their shapes
-<<<<<<< HEAD
                 arg_dims = arg_2.dimmap(merge_shapes, self.shapes)
                 shapes_map = dict(zip(idxs_1, arg_dims, strict=True))
                 shapes = {idx: shapes_map.get(idx) or ntn.Literal(1) for idx in idxs_1}
                 arg_types = arg_2.shape_type(self.shape_types)
-=======
-                arg_dims = arg_2.dimmap(merge_shapes, self.shapes, self.fields)
-                shapes_map = dict(zip(idxs_1, arg_dims, strict=True))
-                shapes = {idx: shapes_map.get(idx) or ntn.Literal(1) for idx in idxs_1}
-                arg_types = arg_2.shape_type(self.shape_types, self.fields)
->>>>>>> bcad61fe
                 shape_type_map = dict(zip(idxs_1, arg_types, strict=True))
                 shape_type = {idx: shape_type_map.get(idx) or np.intp for idx in idxs_1}
                 loops = {
@@ -340,11 +287,7 @@
 
 class NotationGenerator(LogicNotationLowerer):
     def __call__(
-<<<<<<< HEAD
         self, term: lgc.LogicStatement, bindings: dict[lgc.Alias, TensorFType]
-=======
-        self, term: lgc.LogicStatement, bindings: dict[lgc.Alias, TableValueFType]
->>>>>>> bcad61fe
     ) -> ntn.Module:
         preamble: list[ntn.NotationStatement] = []
         epilogue: list[ntn.NotationStatement] = []
@@ -352,13 +295,8 @@
         slots: dict[lgc.Alias, ntn.Slot] = {}
         shapes: dict[lgc.Alias, tuple[ntn.Variable | None, ...]] = {}
         for arg in bindings:
-<<<<<<< HEAD
             args[arg] = ntn.Variable(gensym(f"{arg.name}"), bindings[arg])
             slots[arg] = ntn.Slot(gensym(f"_{arg.name}"), bindings[arg])
-=======
-            args[arg] = ntn.Variable(gensym(f"{arg.name}"), bindings[arg].tns)
-            slots[arg] = ntn.Slot(gensym(f"_{arg.name}"), bindings[arg].tns)
->>>>>>> bcad61fe
             preamble.append(
                 ntn.Unpack(
                     slots[arg],
@@ -366,11 +304,7 @@
                 )
             )
             shape: list[ntn.Variable] = []
-<<<<<<< HEAD
             for i, t in enumerate(bindings[arg].shape_type):
-=======
-            for i, t in enumerate(bindings[arg].tns.shape_type):
->>>>>>> bcad61fe
                 dim = ntn.Variable(gensym(f"{arg.name}_dim_{i}"), t)
                 shape.append(dim)
                 preamble.append(
@@ -421,15 +355,9 @@
         self.ctx_load: NotationLoader = ctx_load
 
     def __call__(
-<<<<<<< HEAD
         self, prgm: lgc.LogicStatement, bindings: dict[lgc.Alias, TensorFType]
     ) -> tuple[
         AssemblyLibrary, lgc.LogicStatement, dict[lgc.Alias, TensorFType]
-=======
-        self, prgm: lgc.LogicStatement, bindings: dict[lgc.Alias, lgc.TableValueFType]
-    ) -> tuple[
-        AssemblyLibrary, lgc.LogicStatement, dict[lgc.Alias, lgc.TableValueFType]
->>>>>>> bcad61fe
     ]:
         mod = self.ctx_lower(prgm, bindings)
         lib = self.ctx_load(mod)
