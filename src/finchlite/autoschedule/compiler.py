import operator
from functools import reduce
from typing import overload

import numpy as np

from .. import finch_assembly as asm
from .. import finch_notation as ntn
from ..algebra import (
    InitWrite,
    TensorFType,
    TensorPlaceholder,
    query_property,
    return_type,
)
from ..codegen import NumpyBufferFType
from ..compile import ExtentFType, dimension
from ..finch_logic import (
    Aggregate,
    Alias,
    Field,
    Literal,
    LogicExpression,
    LogicNode,
    LogicStatement,
    LogicTree,
    MapJoin,
    Plan,
    Produces,
    Query,
    Reformat,
    Relabel,
    Reorder,
    Subquery,
    Table,
    Value,
)
from ..symbolic import Fixpoint, PostWalk, Rewrite, ftype
from ._utils import extend_uniqe, intersect, setdiff, with_subsequence


@overload
def compute_structure(
    node: Field, fields: dict[str, Field], aliases: dict[str, Alias]
) -> Field: ...
@overload
def compute_structure(
    node: Alias, fields: dict[str, Field], aliases: dict[str, Alias]
) -> Alias: ...
@overload
def compute_structure(
    node: Subquery, fields: dict[str, Field], aliases: dict[str, Alias]
) -> Subquery: ...
@overload
def compute_structure(
    node: Table, fields: dict[str, Field], aliases: dict[str, Alias]
) -> Table: ...
@overload
def compute_structure(
    node: LogicTree, fields: dict[str, Field], aliases: dict[str, Alias]
) -> LogicTree: ...
@overload
def compute_structure(
    node: LogicExpression, fields: dict[str, Field], aliases: dict[str, Alias]
) -> LogicExpression: ...
@overload
def compute_structure(
    node: LogicNode, fields: dict[str, Field], aliases: dict[str, Alias]
) -> LogicNode: ...
def compute_structure(node, fields, aliases):
    match node:
        case Field(name):
            return fields.setdefault(name, Field(f"{len(fields) + len(aliases)}"))
        case Alias(name):
            return aliases.setdefault(name, Alias(f"{len(fields) + len(aliases)}"))
        case Subquery(Alias(name) as lhs, arg):
            if name in aliases:
                return aliases[name]
            arg_2 = compute_structure(arg, fields, aliases)
            lhs_2 = compute_structure(lhs, fields, aliases)
            return Subquery(lhs_2, arg_2)
        case Table(tns, idxs):
            assert isinstance(tns, Literal), "tns must be an Literal"
            return Table(
                Literal(type(tns.val)),
                tuple(compute_structure(idx, fields, aliases) for idx in idxs),
            )
        case LogicTree() as tree:
            return tree.make_term(
                tree.head(),
                *(compute_structure(arg, fields, aliases) for arg in tree.children),
            )
        case _:
            return node


class PointwiseLowerer:
    def __init__(
        self,
        bound_idxs: list[Field] | None = None,
        loop_idxs: list[Field] | None = None,
    ):
        self.bound_idxs = bound_idxs if bound_idxs is not None else []
        self.loop_idxs = loop_idxs if loop_idxs is not None else []
        self.required_slots: list[Alias] = []

    def __call__(
        self,
        ex: LogicNode,
        slot_vars: dict[Alias, ntn.Slot],
        field_relabels: dict[Field, Field],
        field_types: dict[Field, type],
    ) -> ntn.NotationExpression:
        match ex:
            case MapJoin(Literal(op), args):
                return ntn.Call(
                    ntn.Literal(op),
                    tuple(
                        self(arg, slot_vars, field_relabels, field_types)
                        for arg in args
                    ),
                )
            case Relabel(Alias(_) as alias, idxs_1):
                self.bound_idxs.extend(idxs_1)
                self.required_slots.append(alias)
                return ntn.Unwrap(
                    ntn.Access(
                        slot_vars[alias],
                        ntn.Read(),
                        tuple(
                            self(idx, slot_vars, field_relabels, field_types)
                            if idx in self.loop_idxs
                            else ntn.Value(
                                asm.Literal(field_types[idx](0)), field_types[idx]
                            )
                            for idx in idxs_1
                        ),
                    )
                )
            case Reorder(Value(ex, type_), _) | Value(ex, type_):
                return ntn.Value(ex, type_)
            case Reorder(arg, _):
                return self(arg, slot_vars, field_relabels, field_types)
            case Field(_) as f:
                return ntn.Variable(field_relabels.get(f, f).name, field_types[f])
            case _:
                raise Exception(f"Unrecognized logic: {ex}")


def compile_pointwise_logic(
    ex: LogicNode,
    loop_idxs: list[Field],
    slot_vars: dict[Alias, ntn.Slot],
    field_relabels: dict[Field, Field],
    field_types: dict[Field, type],
) -> tuple[ntn.NotationExpression, list[Field], list[Alias]]:
    ctx = PointwiseLowerer(loop_idxs=loop_idxs)
    code = ctx(ex, slot_vars, field_relabels, field_types)
    return code, ctx.bound_idxs, ctx.required_slots


def compile_logic_constant(ex: LogicNode) -> ntn.NotationExpression:
    match ex:
        case Literal(val):
            return ntn.Literal(val)
        case Value(ex, type_):
            return ntn.Value(ex, type_)
        case _:
            raise Exception(f"Invalid constant: {ex}")


class LogicLowerer:
    def __init__(self, mode: str = "fast"):
        self.mode = mode

    @overload
    def __call__(
        self,
        ex: LogicStatement,
        table_vars: dict[Alias, ntn.Variable],
        slot_vars: dict[Alias, ntn.Slot],
        dim_size_vars: dict[ntn.Variable, ntn.Call],
        field_relabels: dict[Field, Field],
    ) -> ntn.NotationStatement: ...
    @overload
    def __call__(
        self,
        ex: LogicExpression,
        table_vars: dict[Alias, ntn.Variable],
        slot_vars: dict[Alias, ntn.Slot],
        dim_size_vars: dict[ntn.Variable, ntn.Call],
        field_relabels: dict[Field, Field],
    ) -> ntn.NotationExpression: ...
    @overload
    def __call__(
        self,
        ex: LogicNode,
        table_vars: dict[Alias, ntn.Variable],
        slot_vars: dict[Alias, ntn.Slot],
        dim_size_vars: dict[ntn.Variable, ntn.Call],
        field_relabels: dict[Field, Field],
    ) -> ntn.NotationNode: ...
    def __call__(
        self,
        ex,
        table_vars,
        slot_vars,
        dim_size_vars,
        field_relabels,
    ):
        match ex:
            case Query(Alias(name), Table(Literal(val) as tns, _)):
                return ntn.Assign(
                    ntn.Variable(
                        name,
                        val.from_kwargs(val.to_kwargs()),
                    ),
                    compile_logic_constant(tns),
                )
            case Query(Alias(_), None):
                # we already removed tables
                return ntn.Block(())
            case Query(
                Alias(_) as lhs,
                Reformat(
                    tns, Reorder(Relabel(LogicExpression() as arg, idxs_1), idxs_2)
                ),
            ):
                loop_idxs = with_subsequence(intersect(idxs_1, idxs_2), idxs_2)
                arg_shape_type = find_suitable_rep(arg, table_vars).shape_type
                field_types = dict(zip(arg.fields(), arg_shape_type, strict=True))
                rhs, rhs_idxs, req_slots = compile_pointwise_logic(
                    Relabel(arg, idxs_1),
                    list(loop_idxs),
                    slot_vars,
                    field_relabels,
                    field_types,
                )
                # TODO (mtsokol): mostly the same as `agg`, used for explicit transpose
                raise NotImplementedError

            case Query(
                Alias(_) as lhs,
                Reformat(tns, Reorder(MapJoin(Literal(op), args), _) as reorder),
            ):
                assert isinstance(tns, TensorFType)
                # TODO (mtsokol): fetch fill value the right way
                fv = 0 if op in (operator.add, operator.sub) else 1
                return self(
                    Query(
                        lhs,
                        Reformat(
                            tns,
                            Aggregate(Literal(InitWrite(fv)), Literal(fv), reorder, ()),
                        ),
                    ),
                    table_vars,
                    slot_vars,
                    dim_size_vars,
                    field_relabels,
                )

            case Query(
                Alias(name) as lhs,
                Reformat(
                    tns,
                    Aggregate(
                        Literal(op),
                        Literal(init),
                        Reorder(LogicExpression() as arg, idxs_2),
                        idxs_1,
                    ),
                ),
            ):
                assert isinstance(tns, TensorFType)
                arg_shape_type = find_suitable_rep(arg, table_vars).shape_type
                field_types = dict(zip(arg.fields(), arg_shape_type, strict=True))
                rhs, rhs_idxs, req_slots = compile_pointwise_logic(
                    arg, list(idxs_2), slot_vars, field_relabels, field_types
                )
                lhs_idxs = setdiff(idxs_2, idxs_1)
                agg_var = ntn.Variable(name, tns)
                table_vars[lhs] = agg_var
                agg_slot = ntn.Slot(f"{name}_slot", tns)
                slot_vars[lhs] = agg_slot
                declaration = ntn.Declare(  # declare result tensor
                    agg_slot,
                    ntn.Literal(init),
                    ntn.Literal(op),
                    tuple(
                        ntn.Variable(
                            f"{field_relabels.get(idx, idx).name}_size",
                            ExtentFType(idx_type, idx_type),  # type: ignore[abstract]
                        )
                        for idx, idx_type in zip(lhs_idxs, tns.shape_type, strict=True)
                    ),
                )

                body: ntn.Block | ntn.Loop = ntn.Block(
                    (
                        ntn.Increment(
                            ntn.Access(
                                agg_slot,
                                ntn.Update(ntn.Literal(op)),
                                tuple(
                                    ntn.Variable(
                                        field_relabels.get(idx, idx).name, idx_type
                                    )
                                    for idx, idx_type in zip(
                                        lhs_idxs, tns.shape_type, strict=True
                                    )
                                ),
                            ),
                            rhs,
                        ),
                    )
                )
                for idx in reversed(idxs_2):
                    idx_type = field_types[idx]
                    idx_var = ntn.Variable(field_relabels.get(idx, idx).name, idx_type)
                    if idx in rhs_idxs:
                        body = ntn.Loop(
                            idx_var,
                            ntn.Variable(
                                f"{field_relabels.get(idx, idx).name}_size",
                                ExtentFType(idx_type, idx_type),  # type: ignore[abstract]
                            ),
                            body,
                        )
                    elif idx in lhs_idxs:
                        body = ntn.Loop(
                            idx_var,
                            ExtentFType.stack(
                                ntn.Literal(idx_type(1)),
                                ntn.Literal(idx_type(1)),
                            ),
                            body,
                        )

                return ntn.Block(
                    (
                        *[ntn.Assign(k, v) for k, v in dim_size_vars.items()],
                        *[ntn.Unpack(slot_vars[a], table_vars[a]) for a in req_slots],
                        ntn.Unpack(agg_slot, agg_var),
                        declaration,
                        body,
                        ntn.Freeze(agg_slot, ntn.Literal(op)),
                        *[ntn.Repack(slot_vars[a], table_vars[a]) for a in req_slots],
                        ntn.Repack(agg_slot, agg_var),
                    )
                )

            case Plan((Produces(args),)):
                assert len(args) == 1, "Only single return object is supported now"
                match args[0]:
                    case Reorder(Relabel(Alias(name), idxs_1), idxs_2) if set(
                        idxs_1
                    ) == set(idxs_2):
                        raise NotImplementedError("TODO: not supported")
                    case Reorder(Alias(name) as alias, _) | Relabel(
                        Alias(name) as alias, _
                    ):
                        tbl_var = table_vars[alias]
                    case Alias(name) as alias:
                        tbl_var = table_vars[alias]
                    case any:
                        raise Exception(f"Unrecognized logic: {any}")
                return ntn.Return(tbl_var)

            case Plan(bodies):
                func_block = ntn.Block(
                    tuple(
                        self(body, table_vars, slot_vars, dim_size_vars, field_relabels)
                        for body in bodies
                    )
                )
                last_statement = func_block.bodies[-1]
                match last_statement:
                    case ntn.Return(ntn.Variable(_, return_type)):
                        return ntn.Module(
                            (
                                ntn.Function(
                                    ntn.Variable("func", return_type),
                                    tuple(var for var in table_vars.values()),
                                    func_block,
                                ),
                            )
                        )
                    case _:
                        raise Exception(
                            "Last function's statement should be Return, "
                            f"but is: {last_statement}."
                        )

            case _:
                raise Exception(f"Unrecognized logic: {ex}")


def record_tables(
    root: LogicNode,
) -> tuple[
    LogicNode,
    dict[Alias, ntn.Variable],
    dict[Alias, ntn.Slot],
    dict[ntn.Variable, ntn.Call],
    dict[Alias, Table],
    dict[Field, Field],
]:
    """
    Transforms plan from finchlite Logic to Finch Notation convention. Moves physical
    table out of the plan and memorizes dimension sizes as separate variables to
    be used in loops.
    """
    # alias to notation variable mapping
    table_vars: dict[Alias, ntn.Variable] = {}
    # notation variable to slot mapping
    slot_vars: dict[Alias, ntn.Slot] = {}
    # store loop extent variable
    dim_size_vars: dict[ntn.Variable, ntn.Call] = {}
    # actual tables
    tables: dict[Alias, Table] = {}
    # field relabels mapping to actual fields
    field_relabels: dict[Field, Field] = {}

    def rule_0(node):
        match node:
            case Query(Alias(name) as alias, Table(Literal(val), fields) as tbl):
                table_var = ntn.Variable(name, ftype(val))
                table_vars[alias] = table_var
                slot_var = ntn.Slot(f"{name}_slot", ftype(val))
                slot_vars[alias] = slot_var
                tables[alias] = tbl
                for idx, (field, field_type) in enumerate(
                    zip(fields, val.shape_type, strict=True)
                ):
                    assert isinstance(field, Field)
                    dim_size_var = ntn.Variable(
                        f"{field.name}_size", ExtentFType(field_type, field_type)
                    )
                    if dim_size_var not in dim_size_vars:
                        dim_size_vars[dim_size_var] = ntn.Call(
                            ntn.Literal(dimension), (table_var, ntn.Literal(idx))
                        )
                return Query(alias, None)

            case Query(Alias(name) as alias, rhs):
                suitable_rep = find_suitable_rep(rhs, table_vars)
                table_vars[alias] = ntn.Variable(name, suitable_rep)
                tables[alias] = Table(
                    Literal(TensorPlaceholder(dtype=suitable_rep.element_type)),
                    rhs.fields(),
                )

                return Query(alias, Reformat(suitable_rep, rhs))

            case Relabel(Alias(_) as alias, idxs) as relabel:
                field_relabels.update(
                    {
                        k: v
                        for k, v in zip(idxs, tables[alias].idxs, strict=True)
                        if k != v
                    }
                )
                return relabel

    processed_root = Rewrite(PostWalk(rule_0))(root)
    return processed_root, table_vars, slot_vars, dim_size_vars, tables, field_relabels


def find_suitable_rep(root, table_vars) -> TensorFType:
    match root:
        case MapJoin(Literal(op), args):
            args_suitable_reps_fields = [
                (find_suitable_rep(arg, table_vars), arg.fields()) for arg in args
            ]
            field_type_map: dict[Field, type] = {}
            for rep, fields in args_suitable_reps_fields:
                for st, f in zip(rep.shape_type, fields, strict=True):
                    if f in field_type_map and st != field_type_map[f]:
                        raise Exception(
                            f"Shape type mismatch for field {f}: "
                            f"{field_type_map[f]} vs {st}"
                        )
                    field_type_map[f] = st
            result_fields: tuple[Field, ...] = reduce(
                lambda acc, x: extend_uniqe(acc, x[1]), args_suitable_reps_fields, ()
            )

            dtype = np.dtype(
                return_type(
                    op,
                    *[rep.element_type for rep, _ in args_suitable_reps_fields],
                )
            )

            # TODO: properly infer result rep from args
            result_rep, fields = args_suitable_reps_fields[0]
            levels_to_add = [
                idx for idx, f in enumerate(result_fields) if f not in fields
            ]
            result_rep = result_rep.add_levels(levels_to_add)
            kwargs = result_rep.to_kwargs()
            kwargs.update(
                element_type=NumpyBufferFType(dtype),
                ndim=np.intp(len(result_fields)),
                dimension_type=tuple(field_type_map[f] for f in result_fields),
            )
            return result_rep.from_kwargs(**kwargs)
        case Aggregate(Literal(op), init, arg, idxs):
            init_suitable_rep = find_suitable_rep(init, table_vars)
            arg_suitable_rep = find_suitable_rep(arg, table_vars)
            buf_t = NumpyBufferFType(
                return_type(
                    op, init_suitable_rep.element_type, arg_suitable_rep.element_type
                )
            )
<<<<<<< HEAD
            strides_t = tuple(
                st
                for f, st in zip(arg.fields(), arg_suitable_rep.shape_type, strict=True)
                if f not in idxs
            )
            return BufferizedNDArrayFType(
                buf_t=buf_t,
=======
            # TODO: properly infer result rep from args
            levels_to_remove = []
            strides_t = []
            for idx, (f, st) in enumerate(
                zip(arg.fields, arg_suitable_rep.shape_type, strict=True)
            ):
                if f not in idxs:
                    strides_t.append(st)
                else:
                    levels_to_remove.append(idx)
            arg_suitable_rep = arg_suitable_rep.remove_levels(levels_to_remove)
            kwargs = arg_suitable_rep.to_kwargs()
            kwargs.update(
                buffer_type=buf_t,
>>>>>>> 23c2d645
                ndim=np.intp(len(strides_t)),
                dimension_type=tuple(strides_t),
            )
            return arg_suitable_rep.from_kwargs(**kwargs)
        case LogicTree() as tree:
            for child in tree.children:
                suitable_rep = find_suitable_rep(child, table_vars)
                if suitable_rep is not None:
                    return suitable_rep
            raise Exception(f"Couldn't find a suitable rep for: {tree}")
        case Alias(_) as alias:
            return table_vars[alias].type_
        case Literal(val):
            return query_property(val, "asarray", "__attr__")
        case _:
            raise Exception(f"Unrecognized node: {root}")


def merge_blocks(root: ntn.NotationNode) -> ntn.NotationNode:
    """
    Removes empty blocks and flattens nested blocks. Such blocks
    appear after recording and moving physical tables out of the plan.
    """

    def rule_0(node):
        match node:
            case ntn.Block((ntn.Block(bodies), *tail)):
                return ntn.Block(bodies + tuple(tail))

    return Rewrite(PostWalk(Fixpoint(rule_0)))(root)


class LogicCompiler:
    def __init__(self):
        self.ll = LogicLowerer()

    def __call__(
        self, prgm: LogicNode
    ) -> tuple[ntn.NotationNode, dict[Alias, ntn.Variable], dict[Alias, Table]]:
        prgm, table_vars, slot_vars, dim_size_vars, tables, field_relabels = (
            record_tables(prgm)
        )
        lowered_prgm = self.ll(
            prgm, table_vars, slot_vars, dim_size_vars, field_relabels
        )
        return merge_blocks(lowered_prgm), table_vars, tables<|MERGE_RESOLUTION|>--- conflicted
+++ resolved
@@ -514,20 +514,11 @@
                     op, init_suitable_rep.element_type, arg_suitable_rep.element_type
                 )
             )
-<<<<<<< HEAD
-            strides_t = tuple(
-                st
-                for f, st in zip(arg.fields(), arg_suitable_rep.shape_type, strict=True)
-                if f not in idxs
-            )
-            return BufferizedNDArrayFType(
-                buf_t=buf_t,
-=======
             # TODO: properly infer result rep from args
             levels_to_remove = []
             strides_t = []
             for idx, (f, st) in enumerate(
-                zip(arg.fields, arg_suitable_rep.shape_type, strict=True)
+                zip(arg.fields(), arg_suitable_rep.shape_type, strict=True)
             ):
                 if f not in idxs:
                     strides_t.append(st)
@@ -537,7 +528,6 @@
             kwargs = arg_suitable_rep.to_kwargs()
             kwargs.update(
                 buffer_type=buf_t,
->>>>>>> 23c2d645
                 ndim=np.intp(len(strides_t)),
                 dimension_type=tuple(strides_t),
             )
