from typing import Any, cast

import finchlite.finch_einsum as ein
<<<<<<< HEAD
from finchlite.algebra import (
    init_value, 
    is_commutative, 
    overwrite,
    Tensor
)
from finchlite.finch_logic import (
    Aggregate,
    Alias,
    Literal,
    LogicNode,
    MapJoin,
    Plan,
    Produces,
    Query,
    Relabel,
    Reorder,
    Table,
)
from finchlite.interface import Scalar
from finchlite.symbolic import gensym
=======
import finchlite.finch_logic as lgc
from finchlite.algebra import init_value, overwrite
>>>>>>> 4c4813cb


class EinsumLowerer:
    def __call__(self, prgm: lgc.Plan) -> tuple[ein.Plan, dict[str, Any]]:
        bindings: dict[str, Any] = {}
        definitions: dict[str, ein.Einsum] = {}
        return cast(ein.Plan, self.compile_plan(prgm, bindings, definitions)), bindings

    def compile_plan(
        self,
        node: lgc.LogicNode,
        bindings: dict[str, Any],
        definitions: dict[str, ein.Einsum],
    ) -> ein.EinsumNode | None:
        match node:
            case lgc.Plan(bodies):
                ein_bodies = [
                    self.compile_plan(body, bindings, definitions) for body in bodies
                ]
                not_none_bodies = [body for body in ein_bodies if body is not None]
                return ein.Plan(tuple(not_none_bodies))
            case lgc.Query(lgc.Alias(name), lgc.Table(lgc.Literal(val), _)):
                bindings[name] = val
                return None
            case lgc.Query(
                lgc.Alias(name),
                lgc.Aggregate(lgc.Literal(operation), lgc.Literal(init), arg, _),
            ):
                einidxs = tuple(ein.Index(field.name) for field in node.rhs.fields)
                my_bodies = []
                if init != init_value(operation, type(init)):
                    my_bodies.append(
                        ein.Einsum(
                            op=ein.Literal(overwrite),
                            tns=ein.Alias(name),
                            idxs=einidxs,
                            arg=ein.Literal(init),
                        )
                    )
                my_bodies.append(
                    ein.Einsum(
                        op=ein.Literal(operation),
                        tns=ein.Alias(name),
                        idxs=einidxs,
                        arg=self.compile_operand(arg),
                    )
                )
                return ein.Plan(tuple(my_bodies))
            case lgc.Query(lgc.Alias(name), rhs):
                einarg = self.compile_operand(rhs)
                return ein.Einsum(
                    op=ein.Literal(overwrite),
                    tns=ein.Alias(name),
                    idxs=tuple(ein.Index(field.name) for field in node.rhs.fields),
                    arg=einarg,
                )

            case lgc.Produces(args):
                returnValues = []
                for ret_arg in args:
                    if not isinstance(ret_arg, lgc.Alias):
                        raise Exception(f"Unrecognized logic: {ret_arg}")
                    returnValues.append(ein.Alias(ret_arg.name))

                return ein.Produces(tuple(returnValues))
            case _:
                raise Exception(f"Unrecognized logic: {node}")

    # lowers nested mapjoin logic IR nodes into a single pointwise expression
    def compile_operand(
        self,
        ex: lgc.LogicNode,
    ) -> ein.EinsumExpr:
        match ex:
            case lgc.Reformat(_, rhs):
                return self.compile_operand(rhs)
            case lgc.Reorder(arg, idxs):
                return self.compile_operand(arg)
            case lgc.MapJoin(lgc.Literal(operation), lgcargs):
                args = tuple([self.compile_operand(arg) for arg in lgcargs])
                return ein.Call(ein.Literal(operation), args)
            case lgc.Relabel(
                lgc.Alias(name), idxs
            ):  # relable is really just a glorified pointwise access
                return ein.Access(
                    tns=ein.Alias(name),
                    idxs=tuple(ein.Index(idx.name) for idx in idxs),
                )
            case lgc.Literal(value):
                return ein.Literal(val=value)
            case _:
                raise Exception(f"Unrecognized logic: {ex}")<|MERGE_RESOLUTION|>--- conflicted
+++ resolved
@@ -1,32 +1,8 @@
 from typing import Any, cast
 
 import finchlite.finch_einsum as ein
-<<<<<<< HEAD
-from finchlite.algebra import (
-    init_value, 
-    is_commutative, 
-    overwrite,
-    Tensor
-)
-from finchlite.finch_logic import (
-    Aggregate,
-    Alias,
-    Literal,
-    LogicNode,
-    MapJoin,
-    Plan,
-    Produces,
-    Query,
-    Relabel,
-    Reorder,
-    Table,
-)
-from finchlite.interface import Scalar
-from finchlite.symbolic import gensym
-=======
 import finchlite.finch_logic as lgc
 from finchlite.algebra import init_value, overwrite
->>>>>>> 4c4813cb
 
 
 class EinsumLowerer:
