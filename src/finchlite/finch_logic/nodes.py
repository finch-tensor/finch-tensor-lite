from __future__ import annotations

from abc import ABC, abstractmethod
from dataclasses import asdict, dataclass
from typing import Any, Self

from ..symbolic import Context, NamedTerm, Term, TermTree, literal_repr
from ..util import qual_str


@dataclass(eq=True, frozen=True)
class LogicNode(Term, ABC):
    """
    LogicNode

    Represents a Finch Logic IR node. Finch uses a variant of Concrete Field Notation
    as an intermediate representation.

    The LogicNode struct represents many different Finch IR nodes. The nodes are
    differentiated by a `FinchLogic.LogicNodeKind` enum.
    """

    @classmethod
    def head(cls):
        """Returns the head of the node."""
        return cls

    @classmethod
    def make_term(cls, head, *children: Term) -> Self:
        return head.from_children(*children)

    @classmethod
    def from_children(cls, *children: Term) -> Self:
        return cls(*children)

    def __str__(self):
        """Returns a string representation of the node."""
        ctx = LogicPrinterContext()
        res = ctx(self)
        return res if res is not None else ctx.emit()


@dataclass(eq=True, frozen=True)
class LogicTree(LogicNode, TermTree, ABC):
    @property
    @abstractmethod
    def children(self) -> list[LogicNode]:  # type: ignore[override]
        ...


class LogicExpression(LogicNode):
    """
    Logic AST expression base class.

    A Logic expression is a program node which evaluates to a TableValue, a
    tensor with named dimensions.
    """

    @property
    @abstractmethod
    def fields(self) -> list[Field]:
        """Returns fields of the node."""
        ...


class LogicStatement(LogicNode):
    """
    Logic AST statement base class.

    A Logic statement may modify the state of the machine by assigning table
    values to Aliases. Logic statements evaluate to a tuple of table values.
    """


@dataclass(eq=True, frozen=True)
class Literal(LogicNode):
    """
    Represents a logical AST expression for the literal value `val`.

    Attributes:
        val: The literal value.
    """

    val: Any

    def __hash__(self):
        try:
            return hash(self.val)
        except TypeError:
            return hash(id(self.val))

    def __eq__(self, value):
        if not isinstance(value, Literal):
            return False
        # For consistency with __hash__, we fall back to pointer equality
        # when the value is unhashable
        try:
            hash(value.val)
            hash(self.val)
            return self.val == value.val
        except TypeError:
            return id(self.val) == id(value.val)

    def __repr__(self) -> str:
        return literal_repr(type(self).__name__, asdict(self))


@dataclass(eq=True, frozen=True)
class Value(LogicNode):
    """
    Represents a logical AST expression for an expression `ex` of type `type`,
    yet to be evaluated.

    Attributes:
        ex: The expression to be evaluated.
        type_: The type of the expression.
    """

    ex: Any
    type_: Any


@dataclass(eq=True, frozen=True)
class Field(LogicNode, NamedTerm):
    """
    Represents a logical AST expression for a field named `name`.
    Fields are used to name the dimensions of a tensor. The named
    tensor is referred to as a "table".

    Attributes:
        name: The name of the field.
    """

    name: str

    @property
    def symbol(self) -> str:
        return self.name


@dataclass(eq=True, frozen=True)
class Alias(LogicExpression, NamedTerm):
    """
    Represents a logical AST expression for an alias named `name`. Aliases are used to
    refer to tables in the program.

    Attributes:
        name: The name of the alias.
    """

    name: str

    @property
    def symbol(self) -> str:
        return self.name

    @property
    def fields(self) -> list[Field]:
        """Returns fields of the node."""
        raise NotImplementedError("Cannot resolve fields of Alias {self.name}")


@dataclass(eq=True, frozen=True)
class Table(LogicTree, LogicExpression):
    """
    Represents a logical AST expression for a tensor object `tns`, indexed by fields
    `idxs...`. A table is a tensor with named dimensions.

    Attributes:
        tns: The tensor object.
        idxs: The fields indexing the tensor.
    """

    tns: Literal | Value
    idxs: tuple[Field, ...]

    @property
    def children(self):
        """Returns the children of the node."""
        return [self.tns, *self.idxs]

    @property
    def fields(self) -> list[Field]:
        """Returns fields of the node."""
        return [*self.idxs]

    @classmethod
    def from_children(cls, tns, *idxs):
        return cls(tns, idxs)


@dataclass(eq=True, frozen=True)
class MapJoin(LogicTree, LogicExpression):
    """
    Represents a logical AST expression for mapping the function `op` across `args...`.
    Dimensions which are not present are broadcasted. Dimensions which are
    present must match.  The order of fields in the mapjoin is
    `unique(vcat(map(getfields, args)...))`

    Attributes:
        op: The function to map.
        args: The arguments to map the function across.
    """

    op: Literal | Value
    args: tuple[LogicExpression, ...]

    @property
    def children(self):
        """Returns the children of the node."""
        return [self.op, *self.args]

    @property
    def fields(self) -> list[Field]:
        """Returns fields of the node."""
        args_fields = [x.fields for x in self.args]
        return list(dict.fromkeys([f for fs in args_fields for f in fs]))

    @classmethod
    def from_children(cls, op, *args):
        return cls(op, args)


@dataclass(eq=True, frozen=True)
class Aggregate(LogicTree, LogicExpression):
    """
    Represents a logical AST statement that reduces `arg` using `op`, starting
    with `init`.  `idxs` are the dimensions to reduce. May happen in any order.

    Attributes:
        op: The reduction operation.
        init: The initial value for the reduction.
        arg: The argument to reduce.
        idxs: The dimensions to reduce.
    """

    op: Literal | Value
    init: Literal | Value
    arg: LogicExpression
    idxs: tuple[Field, ...]

    @property
    def children(self):
        """Returns the children of the node."""
        return [self.op, self.init, self.arg, *self.idxs]

    @property
    def fields(self) -> list[Field]:
        """Returns fields of the node."""
        assert isinstance(self.arg, LogicExpression)
        return [field for field in self.arg.fields if field not in self.idxs]

    @classmethod
    def from_children(cls, op, init, arg, *idxs):
        return cls(op, init, arg, idxs)


@dataclass(eq=True, frozen=True)
class Reorder(LogicTree, LogicExpression):
    """
    Represents a logical AST statement that reorders the dimensions of `arg` to be
    `idxs...`. Dimensions known to be length 1 may be dropped. Dimensions that do not
    exist in `arg` may be added.

    Attributes:
        arg: The argument to reorder.
        idxs: The new order of dimensions.
    """

    arg: LogicNode
    idxs: tuple[Field, ...]

    @property
    def children(self):
        """Returns the children of the node."""
        return [self.arg, *self.idxs]

    @property
    def fields(self) -> list[Field]:
        """Returns fields of the node."""
        return [*self.idxs]

    @classmethod
    def from_children(cls, arg, *idxs):
        return cls(arg, idxs)


@dataclass(eq=True, frozen=True)
class Relabel(LogicTree, LogicExpression):
    """
    Represents a logical AST statement that relabels the dimensions of `arg` to be
    `idxs...`.

    Attributes:
        arg: The argument to relabel.
        idxs: The new labels for dimensions.
    """

    arg: LogicNode
    idxs: tuple[Field, ...]

    @property
    def children(self):
        """Returns the children of the node."""
        return [self.arg, *self.idxs]

    @property
    def fields(self) -> list[Field]:
        """Returns fields of the node."""
        return [*self.idxs]

    @classmethod
    def from_children(cls, arg, *idxs):
        return cls(arg, idxs)


@dataclass(eq=True, frozen=True)
class Reformat(LogicTree, LogicExpression):
    """
    Represents a logical AST statement that reformats `arg` into the tensor `tns`.

    Attributes:
        tns: The target tensor.
        arg: The argument to reformat.
    """

    tns: LogicNode
    arg: LogicExpression

    @property
    def children(self):
        """Returns the children of the node."""
        return [self.tns, self.arg]

    @property
    def fields(self) -> list[Field]:
        """Returns fields of the node."""
        assert isinstance(self.arg, LogicExpression)
        return self.arg.fields


@dataclass(eq=True, frozen=True)
class Subquery(LogicTree, LogicExpression):
    """
    Represents a logical AST statement that evaluates `rhs`, binding the result to
    `lhs`, and returns `rhs`.

    Attributes:
        lhs: The left-hand side of the binding.
        arg: The argument to evaluate.
    """

    lhs: Alias
    arg: LogicExpression

    @property
    def children(self):
        """Returns the children of the node."""
        return [self.lhs, self.arg]

    @property
    def fields(self) -> list[Field]:
        """Returns fields of the node."""
        assert isinstance(self.arg, LogicExpression)
        return self.arg.fields


@dataclass(eq=True, frozen=True)
<<<<<<< HEAD
class Query(LogicTree):
=======
class Query(LogicTree, LogicStatement):
>>>>>>> 26907db9
    """
    Represents a logical AST statement that evaluates `rhs`, binding the result to
    `lhs`.

    Attributes:
        lhs: The left-hand side of the binding.
        rhs: The right-hand side to evaluate.
    """

<<<<<<< HEAD
    lhs: LogicNode
    rhs: LogicNode
=======
    lhs: Alias
    rhs: LogicExpression
>>>>>>> 26907db9

    @property
    def children(self):
        """Returns the children of the node."""
        return [self.lhs, self.rhs]


@dataclass(eq=True, frozen=True)
class Produces(LogicTree, LogicStatement):
    """
    Represents a logical AST statement that returns `args...` from the current plan.
    Halts execution of the program.

    Attributes:
        args: The arguments to return.
    """

    args: tuple[LogicExpression, ...]

    @property
    def children(self):
        """Returns the children of the node."""
        return [*self.args]

    @classmethod
    def from_children(cls, *args):
        return cls(args)


@dataclass(eq=True, frozen=True)
class Plan(LogicTree, LogicStatement):
    """
    Represents a logical AST statement that executes a sequence of statements
    `bodies...`. Returns the last statement.

    Attributes:
        bodies: The sequence of statements to execute.
    """

    bodies: tuple[LogicStatement, ...] = ()

    @property
    def children(self):
        """Returns the children of the node."""
        return [*self.bodies]

    @classmethod
    def from_children(cls, *bodies):
        return cls(bodies)


class LogicPrinterContext(Context):
    def __init__(self, tab="    ", indent=0):
        super().__init__()
        self.tab = tab
        self.indent = indent

    @property
    def feed(self) -> str:
        return self.tab * self.indent

    def emit(self):
        return "\n".join([*self.preamble, *self.epilogue])

    def block(self) -> LogicPrinterContext:
        blk = super().block()
        blk.indent = self.indent
        blk.tab = self.tab
        return blk

    def subblock(self):
        blk = self.block()
        blk.indent = self.indent + 1
        return blk

    def __call__(self, prgm: LogicNode):
        feed = self.feed
        match prgm:
            case Literal(value):
                return qual_str(value).replace("\n", "")
            case Value(ex):
                return self(ex)
            case Field(name):
                return str(name)
            case Alias(name):
                return str(name)
            case Table(tns, idxs):
                idxs_e = [self(idx) for idx in idxs]
                return f"Table({self(tns)}, {idxs_e})"
            case MapJoin(op, args):
                args_e = tuple(self(arg) for arg in args)
                return f"MapJoin({self(op)}, {args_e})"
            case Aggregate(op, init, arg, idxs):
                idxs_e = [self(idx) for idx in idxs]
                return f"Aggregate({self(op)}, {self(init)}, {self(arg)}, {idxs_e})"
            case Relabel(arg, idxs):
                idxs_e = [self(idx) for idx in idxs]
                arg = self(arg)
                return f"Relabel({arg}, {idxs_e})"
            case Reorder(arg, idxs):
                idxs_e = [self(idx) for idx in idxs]
                arg = self(arg)
                return f"Reorder({self(arg)}, {idxs_e})"
            case Query(lhs, rhs):
                self.exec(f"{feed}{self(lhs)} = {self(rhs)}")
                return None
            case Plan(bodies):
                ctx_2 = self.block()
                for body in bodies:
                    ctx_2(body)
                self.exec(ctx_2.emit())
                return None
            case Produces(args):
                args = tuple(self(arg) for arg in args)
                self.exec(f"{feed}return {args}\n")
                return None
            case Subquery(lhs, arg):
                self.exec(f"{feed}{self(lhs)} = {self(arg)}")
                return self(lhs)
            case str(label):
                return label
            case _:
                raise ValueError(f"Unknown expression type: {type(prgm)}")<|MERGE_RESOLUTION|>--- conflicted
+++ resolved
@@ -366,11 +366,7 @@
 
 
 @dataclass(eq=True, frozen=True)
-<<<<<<< HEAD
-class Query(LogicTree):
-=======
 class Query(LogicTree, LogicStatement):
->>>>>>> 26907db9
     """
     Represents a logical AST statement that evaluates `rhs`, binding the result to
     `lhs`.
@@ -380,13 +376,8 @@
         rhs: The right-hand side to evaluate.
     """
 
-<<<<<<< HEAD
-    lhs: LogicNode
-    rhs: LogicNode
-=======
     lhs: Alias
     rhs: LogicExpression
->>>>>>> 26907db9
 
     @property
     def children(self):
