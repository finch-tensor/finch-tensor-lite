--- conflicted
+++ resolved
@@ -23,8 +23,6 @@
 
 class FinchLogicInterpreter:
     def __init__(self, *, make_tensor=np.full, verbose=False):
-<<<<<<< HEAD
-=======
         self.verbose = verbose
         self.make_tensor = make_tensor  # Added make_tensor argument
 
@@ -39,7 +37,6 @@
 
 class FinchLogicMachine:
     def __init__(self, *, make_tensor=np.full, bindings=None, verbose=False):
->>>>>>> 49ddb43b
         self.verbose = verbose
         if bindings is None:
             bindings = {}
