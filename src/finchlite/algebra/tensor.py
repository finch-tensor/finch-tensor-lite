--- conflicted
+++ resolved
@@ -37,7 +37,6 @@
         ...
 
     @abstractmethod
-<<<<<<< HEAD
     def __call__(
         self, shape: tuple
     ) -> Tensor | np.ndarray:  # TODO in the future should return Tensor
@@ -52,11 +51,6 @@
         """
         ...
 
-=======
-    def __init__(self, *args):
-        """TensorFType instance initializer."""
-        ...
-
     # TODO: Remove and properly infer result rep
     def add_levels(self, idxs: list[int]):
         raise Exception("TODO: to remove")
@@ -73,7 +67,6 @@
     def from_kwargs(self, **kwargs):
         raise Exception("TODO: to remove")
 
->>>>>>> 9e270a77
 
 class Tensor(FTyped, ABC):
     """
