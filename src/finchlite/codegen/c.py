import ctypes
import logging
import operator
import shutil
import subprocess
import tempfile
from abc import ABC, abstractmethod
from collections import namedtuple
from collections.abc import Callable, Hashable
from functools import lru_cache
from pathlib import Path
from types import NoneType
from typing import Any, TypedDict

import numpy as np

from .. import finch_assembly as asm
from ..algebra import query_property, register_property
from ..finch_assembly import (
    AssemblyStructFType,
    BufferFType,
<<<<<<< HEAD
    DictFType,
=======
>>>>>>> 9e270a77
    ImmutableStructFType,
    MutableStructFType,
    TupleFType,
)
<<<<<<< HEAD
from ..symbolic import Context, FType, Namespace, ScopedDict, fisinstance, ftype
=======
from ..symbolic import Context, Namespace, ScopedDict, fisinstance, ftype
>>>>>>> 9e270a77
from ..util import config
from ..util.cache import file_cache

logger = logging.getLogger(__name__)

common_h = Path(__file__).parent / "stc" / "include" / "stc" / "common.h"


@file_cache(ext=config.get("shared_library_suffix"), domain="c")
def create_shared_lib(filename, c_code, cc, cflags):
    """
    Compiles a C function into a shared library and returns the path.

    :param c_code: The C code as a string.
    :return: The result of the function call.
    """
    tmp_dir = Path(config.get("data_path")) / "tmp"
    tmp_dir.mkdir(parents=True, exist_ok=True)
    # Create a temporary directory to store the C file and shared library
    with tempfile.TemporaryDirectory(prefix=str(tmp_dir)) as staging_dir:
        staging_dir = Path(staging_dir)
        c_file_path = staging_dir / "temp.c"
        shared_lib_path = Path(filename)

        # Write the C code to a file
        c_file_path.write_text(c_code)

        # Compile the C code into a shared library
        compile_command = [
            str(cc),
            *cflags,
            "-o",
            str(shared_lib_path),
            str(c_file_path),
        ]
        if not shutil.which(cc):
            raise FileNotFoundError(
                f"Compiler '{cc}' not found. Ensure it is installed and in your PATH."
            )
        try:
            subprocess.run(compile_command, check=True)
        except subprocess.CalledProcessError as e:
            logger.error(
                "Compilation failed with command:\n"
                f"    {compile_command}\n"
                f"on the following code:\n{c_code}"
                f"\nError message: {e}"
            )
            raise RuntimeError("C Compilation failed") from e
        assert shared_lib_path.exists(), f"Compilation failed: {compile_command}"


@lru_cache(maxsize=10_000)
def load_shared_lib(c_code, cc=None, cflags=None):
    """
    :param function_name: The name of the function to call.
    :param c_code: The code to compile
    """
    if cc is None:
        cc = config.get("cc")
    if cflags is None:
        cflags = (
            *config.get("cflags").split(),
            *config.get("shared_cflags").split(),
        )

    shared_lib_path = create_shared_lib(
        c_code,
        cc,
        cflags,
    )

    # Load the shared library using ctypes
    return ctypes.CDLL(str(shared_lib_path))


def c_hash(fmt, ctx: "CContext"):
    """
    Expand to the name of a macro that c hash can use for hashing fmt.

    Args:
        ctx: CContext object
        var_n: name to be supplied. It is a placeholder for a variable with
        type fmt* (so indirection)
    """
    if hasattr(fmt, "c_hash"):
        return fmt.c_hash(ctx)
    return query_property(fmt, "c_hash", "__attr__", ctx)


def c_hash_default(fmt, ctx: "CContext"):
    ctx.add_header(f'#include "{common_h}"')
    return f"c_default_hash"


def c_eq(fmt, ctx: "CContext"):
    """
    Expand to the name of a macro that c eq can use for checking equivalence of fmt.

    Args:
        ctx: CContext object
        var_n: name to be supplied. It is a placeholder for a variable with
        type fmt* (so indirection)
    """
    if hasattr(fmt, "c_eq"):
        return fmt.c_eq(ctx)
    return query_property(fmt, "c_eq", "__attr__", ctx)


def c_eq_default(fmt, ctx: "CContext"):
    ctx.add_header(f'#include "{common_h}"')
    return f"c_default_eq"


def serialize_to_c(fmt, obj):
    """
    Serialize an object to a C-compatible ftype.

    Args:
        fmt: FType of obj
        obj: The object to serialize.

    Returns:
        A ctypes-compatible struct.
    """
    if hasattr(fmt, "serialize_to_c"):
        return fmt.serialize_to_c(obj)
    return query_property(fmt, "serialize_to_c", "__attr__", obj)


def deserialize_from_c(fmt, obj, c_obj):
    """
    Deserialize a C-compatible object back to the original ftype.

    Args:
        fmt: FType of obj
        obj: The original object to update.
        c_obj: The C-compatible object to deserialize from.

    Returns:
        None
    """
    if hasattr(fmt, "deserialize_from_c"):
        fmt.deserialize_from_c(obj, c_obj)
    else:
        query_property(fmt, "deserialize_from_c", "__attr__", obj, c_obj)


def construct_from_c(fmt, c_obj):
    """
    Construct an object from a C-compatible ftype.

    Args:
        fmt: The ftype of the object.
        c_obj: The C-compatible object to construct from.

    Returns:
        An instance of the original object type.
    """
    if hasattr(fmt, "construct_from_c"):
        return fmt.construct_from_c(c_obj)
    try:
        return query_property(fmt, "construct_from_c", "__attr__", c_obj)
    except AttributeError:
        return fmt(c_obj)


register_property(
    tuple,
    "serialize_to_c",
    "__attr__",
    lambda c_obj: None,
)


register_property(
    NoneType,
    "construct_from_c",
    "__attr__",
    lambda c_obj: None,
)

for t in (
    ctypes.c_bool,
    ctypes.c_char,
    ctypes.c_wchar,
    ctypes.c_byte,
    ctypes.c_ubyte,
    ctypes.c_short,
    ctypes.c_ushort,
    ctypes.c_int,
    ctypes.c_int8,
    ctypes.c_int16,
    ctypes.c_int32,
    ctypes.c_int64,
    ctypes.c_uint,
    ctypes.c_uint8,
    ctypes.c_uint16,
    ctypes.c_uint32,
    ctypes.c_uint64,
    ctypes.c_long,
    ctypes.c_ulong,
    ctypes.c_longlong,
    ctypes.c_ulonglong,
    ctypes.c_size_t,
    ctypes.c_ssize_t,
    ctypes.c_float,
    ctypes.c_double,
    ctypes.c_wchar_p,
):
    register_property(
        t,
        "serialize_to_c",
        "__attr__",
        lambda fmt, c_obj: fmt(c_obj.value),
    )
    register_property(
        t,
        "c_hash",
        "__attr__",
        c_hash_default,
    )
    register_property(
        t,
        "c_eq",
        "__attr__",
        c_eq_default,
    )
    # ctypes here should be considered pass by value, so no op this.
    register_property(
        t,
        "deserialize_from_c",
        "__attr__",
        lambda fmt, obj, c_value: None,
    )
    # construction from c is just the identity.
    register_property(t, "construct_from_c", "__attr__", lambda fmt, c_value: c_value)
    register_property(t, "numba_type", "__attr__", lambda t: t)


register_property(
    np.generic,
    "serialize_to_c",
    "__attr__",
    lambda fmt, obj: np.ctypeslib.as_ctypes(np.array(obj)),
<<<<<<< HEAD
)

register_property(
    np.generic,
    "c_hash",
    "__attr__",
    c_hash_default,
)

register_property(
    np.generic,
    "c_eq",
    "__attr__",
    c_eq_default,
)

=======
)

>>>>>>> 9e270a77
# pass by value -> no op
register_property(
    np.generic,
    "deserialize_from_c",
    "__attr__",
    lambda fmt, obj, c_value: None,
)

register_property(
    np.generic, "construct_from_c", "__attr__", lambda fmt, c_value: fmt(c_value.value)
)

# deserialize_to_c should modify in place. TODO: implement

for t in (int, float):
    register_property(
        t,
        "c_hash",
        "__attr__",
        c_hash_default,
    )
    register_property(
        t,
        "c_eq",
        "__attr__",
        c_eq_default,
    )


class CKernel:
    """
    A class to represent a C kernel.
    """

    def __init__(self, c_function, ret_type, argtypes):
        self.c_function = c_function
        self.ret_type = ret_type
        self.argtypes = argtypes
        self.c_function.restype = c_type(ret_type)
        self.c_function.argtypes = tuple(c_type(argtype) for argtype in argtypes)

    def __call__(self, *args):
        """
        Calls the C function with the given arguments.
        """
        if len(args) != len(self.argtypes):
            raise ValueError(
                f"Expected {len(self.argtypes)} arguments, got {len(args)}"
            )
        for argtype, arg in zip(self.argtypes, args, strict=False):
            if not fisinstance(arg, argtype):
                raise TypeError(f"Expected argument of type {argtype}, got {type(arg)}")
        serial_args = list(map(serialize_to_c, self.argtypes, args))
        res = self.c_function(*serial_args)
        for type_, arg, serial_arg in zip(
            self.argtypes, args, serial_args, strict=False
        ):
            deserialize_from_c(type_, arg, serial_arg)
        if self.ret_type is type(None):
            return None
        return construct_from_c(self.ret_type, res)


class CModule:
    """
    A class to represent a C module.
    """

    def __init__(self, c_module, kernels):
        self.c_module = c_module
        self.kernels = kernels

    def __getattr__(self, name):
        # Allow attribute access to kernels by name
        if name in self.kernels:
            return self.kernels[name]
        raise AttributeError(
            f"{type(self).__name__!r} object has no attribute {name!r}"
        )


class CCompiler:
    """
    A class to compile and run FinchAssembly.
    """

    def __init__(self, ctx=None, cc=None, cflags=None, shared_cflags=None):
        if cc is None:
            cc = config.get("cc")
        if cflags is None:
            cflags = config.get("cflags").split()
        if shared_cflags is None:
            shared_cflags = config.get("shared_cflags").split()
        self.cc = cc
        self.cflags = cflags
        self.shared_cflags = shared_cflags
        self.ctx = CGenerator() if ctx is None else ctx

    def __call__(self, prgm):
        ctx = CContext()
        ctx(prgm)
        c_code = ctx.emit_global()
        logger.info(f"Compiling C code:\n{c_code}")
        lib = load_shared_lib(
            c_code=c_code,
            cc=self.cc,
            cflags=(*self.cflags, *self.shared_cflags),
        )
        kernels = {}
        if prgm.head() != asm.Module:
            raise ValueError(
                "CCompiler expects a Module as the head of the program, "
                f"got {type(prgm.head())}"
            )
        for func in prgm.funcs:
            match func:
                case asm.Function(asm.Variable(func_name, return_t), args, _):
<<<<<<< HEAD
=======
                    # return_t = c_type(return_t)
>>>>>>> 9e270a77
                    arg_ts = [arg.result_format for arg in args]
                    kern = CKernel(getattr(lib, func_name), return_t, arg_ts)
                    kernels[func_name] = kern
                case _:
                    raise NotImplementedError(
                        f"Unrecognized function type: {type(func)}"
                    )
        return CModule(lib, kernels)


def c_function_name(op: Any, ctx, *args: Any) -> str:
    """Returns the C function name corresponding to the given Python function
    and argument types.

    Args:
        op: The Python function or operator.
        ctx: The context in which the function will be called.
        *args: The argument types.

    Returns:
        The C function name as a string.

    Raises:
        NotImplementedError: If the C function name is not implemented for the
        given function and types.
    """
    return query_property(op, "__call__", "c_function_name", ctx, *args)


def c_function_call(op: Any, ctx, *args: Any) -> str:
    """Returns a call to the C function corresponding to the given Python
    function and argument types.

    Args:
        op: The Python function or operator.
        ctx: The context in which the function will be called.
        *args: The argument types.

    Returns:
        The C function call as a string.
    """
    if hasattr(op, "c_function_call"):
        return op.c_function_call(ctx, *args)
    try:
        return query_property(op, "__call__", "c_function_call", ctx, *args)
    except NotImplementedError:
        return f"{c_function_name(op, ctx, *args)}({', '.join(map(ctx, args))})"


def c_getattr(fmt, ctx, obj, attr):
    if hasattr(fmt, "c_getattr"):
        return fmt.c_getattr(ctx, obj, attr)
    return query_property(fmt, "c_getattr", "__attr__", ctx, obj, attr)


def c_setattr(fmt, ctx, obj, attr, val):
    if hasattr(fmt, "c_setattr"):
        return fmt.c_setattr(ctx, obj, attr, val)
    return query_property(fmt, "c_setattr", "__attr__", ctx, obj, attr, val)


def register_n_ary_c_op_call(op, symbol):
    def property_func(op, ctx, *args):
        assert len(args) > 0
        if len(args) == 1:
            return f"{symbol}{ctx(args[0])}"
        return f" {symbol} ".join(map(ctx, args))

    return property_func


op: Any
symbol: str


for op, symbol in [
    (operator.add, "+"),
    (operator.sub, "-"),
    (operator.mul, "*"),
    (operator.and_, "&"),
    (operator.or_, "|"),
    (operator.xor, "^"),
]:
    register_property(
        op, "__call__", "c_function_call", register_n_ary_c_op_call(op, symbol)
    )


def register_binary_c_op_call(op, symbol):
    def property_func(op, ctx, a, b):
        return f"{ctx(a)} {symbol} {ctx(b)}"

    return property_func


for op, symbol in [
    (operator.eq, "=="),
    (operator.ne, "!="),
    (operator.lt, "<"),
    (operator.le, "<="),
    (operator.gt, ">"),
    (operator.ge, ">="),
    (operator.lshift, "<<"),
    (operator.rshift, ">>"),
    (operator.floordiv, "/"),
    (operator.truediv, "/"),
    (operator.mod, "%"),
    (operator.pow, "**"),
]:
    register_property(
        op, "__call__", "c_function_call", register_binary_c_op_call(op, symbol)
    )


def register_unary_c_op_call(op, symbol):
    def property_func(op, ctx, a):
        return f"{symbol}{ctx(a)}"

    return property_func


for op, symbol in [
    (operator.not_, "!"),
    (operator.invert, "~"),
]:
    register_property(
        op, "__call__", "c_function_call", register_unary_c_op_call(op, symbol)
    )


def c_literal(ctx, val):
    """
    Returns the C literal corresponding to the given Python value.

    Args:
        ctx: The context in which the value is used.
        val: The Python value.

    Returns:
        The C literal as a string.
    """
    if hasattr(val, "c_literal"):
        return val.c_literal(ctx)
    return query_property(val, "c_literal", "__attr__", ctx)


register_property(int, "c_literal", "__attr__", lambda x, ctx: str(x))
register_property(float, "c_literal", "__attr__", lambda x, ctx: str(x))
register_property(str, "c_literal", "__attr__", lambda x, ctx: f'"{x}"')
register_property(
    np.generic,
    "c_literal",
    "__attr__",
    lambda x, ctx: c_literal(ctx, np.ctypeslib.as_ctypes_type(type(x))(x)),
)
for t in (
    ctypes.c_bool,
    ctypes.c_uint8,
    ctypes.c_uint16,
    ctypes.c_uint32,
    ctypes.c_uint64,
    ctypes.c_int8,
    ctypes.c_int16,
    ctypes.c_int32,
    ctypes.c_int64,
):
    register_property(
        t,
        "c_literal",
        "__attr__",
        lambda x, ctx: f"({ctx.ctype_name(type(x))}){x.value}",
    )

for t in (ctypes.c_float, ctypes.c_double, ctypes.c_longdouble):  # type: ignore[assignment]
    register_property(
        t,
        "c_literal",
        "__attr__",
        lambda x, ctx: f"({ctx.ctype_name(type(x))}){x.value}",
    )


def c_type(t):
    """
    Returns the C type corresponding to the given Python type.

    Args:
        ctx: The context in which the value is used.
        t: The Python type.

    Returns:
        The corresponding C type as a ctypes type.
    """
    if hasattr(t, "c_type"):
        return t.c_type()
    return query_property(t, "c_type", "__attr__")


register_property(int, "c_type", "__attr__", lambda x: ctypes.c_int)
register_property(float, "c_type", "__attr__", lambda x: ctypes.c_double)
register_property(str, "c_type", "__attr__", lambda x: ctypes.c_wchar_p)
register_property(
    np.generic, "c_type", "__attr__", lambda x: np.ctypeslib.as_ctypes_type(x)
)
register_property(ctypes._SimpleCData, "c_type", "__attr__", lambda x: x)
register_property(type(None), "c_type", "__attr__", lambda x: None)


ctype_to_c_name: dict[Any, tuple[str, list[str]]] = {
    ctypes.c_bool: ("bool", ["stdbool.h"]),
    ctypes.c_char: ("char", []),
    ctypes.c_wchar: ("wchar_t", ["wchar.h"]),
    ctypes.c_byte: ("char", []),
    ctypes.c_ubyte: ("unsigned char", []),
    ctypes.c_int8: ("int8_t", ["stdint.h"]),
    ctypes.c_int16: ("int16_t", ["stdint.h"]),
    ctypes.c_int32: ("int32_t", ["stdint.h"]),
    ctypes.c_int64: ("int64_t", ["stdint.h"]),
    ctypes.c_uint8: ("uint8_t", ["stdint.h"]),
    ctypes.c_uint16: ("uint16_t", ["stdint.h"]),
    ctypes.c_uint32: ("uint32_t", ["stdint.h"]),
    ctypes.c_uint64: ("uint64_t", ["stdint.h"]),
    # use standard types instead of aliases
    # ctypes.c_short: ("short", []),
    # ctypes.c_ushort: ("unsigned short", []),
    # ctypes.c_int: ("int", []),
    # ctypes.c_uint: ("unsigned int", []),
    # ctypes.c_long: ("long", []),
    # ctypes.c_ulong: ("unsigned long", []),
    # ctypes.c_longlong: ("long long", []),
    # ctypes.c_ulonglong: ("unsigned long long", []),
    # ctypes.c_size_t: ("size_t", ["stddef.h"]),
    # ctypes.c_ssize_t: ("ssize_t", ["unistd.h"]),
    ctypes.c_float: ("float", []),
    ctypes.c_double: ("double", []),
    ctypes.c_char_p: ("char*", []),
    ctypes.c_wchar_p: ("wchar_t*", ["wchar.h"]),
    ctypes.c_void_p: ("void*", []),
    ctypes.py_object: ("void*", []),
    None: ("void", []),
}


class CGenerator:
    def __call__(self, prgm: asm.AssemblyNode):
        ctx = CContext()
        ctx(prgm)
        return ctx.emit_global()


class CContext(Context):
    """
    A class to represent a C environment.

    The context has functionality to track which datastructure definitions need
    to get declared via the stc library.
    """

    def __init__(
        self,
        tab="    ",
        indent=0,
        headers=None,
        types=None,
        slots=None,
        fptr=None,
        **kwargs,
    ):
        if headers is None:
            headers = []
        if types is None:
            types = ScopedDict()
        if slots is None:
            slots = ScopedDict()
        super().__init__(**kwargs)
        self.tab = tab
        self.indent = indent
        self.headers = headers + [
            '#pragma GCC diagnostic error "-Wimplicit-function-declaration"'
        ]
        self._headerset = set(headers)
        if fptr is None:
            fptr = {}
        self.fptr = fptr
        self.types = types
        self.slots = slots
        self.datastructures: dict[Hashable, Any] = {}

    def add_header(self, header):
        if header not in self._headerset:
            self.headers.append(header)
            self._headerset.add(header)

    def add_datastructure(self, key: Hashable, handler: "Callable[[CContext], Any]"):
        """
        Code to add a datastructure declaration.
        This is the minimum required to prevent redundancy.
        """
        if key in self.datastructures:
            return
        # at least mark something is there.
        self.datastructures[key] = None
        handler(self)

    def emit_global(self):
        """
        Emit the headers for the C code.
        """
        return "\n".join([*self.headers, self.emit()])

    def ctype_name(self, t: type) -> str:
        # Mapping from ctypes types to their C type names
        # mypy: ignore-errors for ctypes internals
        if t in ctype_to_c_name:
            (name, libs) = ctype_to_c_name[t]
            for lib in libs:
                self.add_header(f"#include <{lib}>")
            return name
        # The following use of ctypes internals is not type safe, so we ignore mypy
        if (
            hasattr(ctypes, "Structure")
            and isinstance(t, type)
            and issubclass(t, ctypes.Structure)
        ):  # type: ignore[attr-defined]
            name = t.__name__
            args = [
                f"{self.ctype_name(f_type)} {f_name}"
                for (f_name, f_type, *_) in t._fields_
            ]
            header = (
                f"struct {name} {{\n"
                + "\n".join(f"{self.tab}{arg};" for arg in args)
                + "\n};"
            )
            self.add_header(header)
            return f"struct {name}"
        if (
            hasattr(ctypes, "_Pointer")
            and isinstance(t, type)
            and issubclass(t, ctypes._Pointer)
        ):  # type: ignore[attr-defined]
            return f"{self.ctype_name(t._type_)}*"  # type: ignore[attr-defined]
        if (
            hasattr(ctypes, "_CFuncPtr")
            and isinstance(t, type)
            and issubclass(t, ctypes._CFuncPtr)
        ):  # type: ignore[attr-defined]
            arg_types = ", ".join(
                self.ctype_name(arg_type)
                for arg_type in getattr(t, "_argtypes_", [])  # type: ignore[attr-defined]
            )
            # type: ignore[arg-type]
            res_t = self.ctype_name(getattr(t, "_restype_", object))
            key = f"{res_t} (*)( {arg_types} );"
            name = self.fptr.get(key)
            if name is None:
                name = self.freshen("fptr")
                self.add_header(f"typedef {res_t} (*{name})( {arg_types} );")
                self.fptr[key] = name
            return name
        raise NotImplementedError(f"No C type mapping for {t}")

    @property
    def feed(self) -> str:
        return self.tab * self.indent

    def block(self) -> "CContext":
        blk = super().block()
        blk.indent = self.indent
        blk.tab = self.tab
        blk.headers = self.headers
        blk._headerset = self._headerset
        blk.types = self.types
        blk.slots = self.slots
        blk.fptr = self.fptr
        return blk

    def subblock(self):
        blk = self.block()
        blk.indent = self.indent + 1
        blk.types = self.types.scope()
        blk.slots = self.slots.scope()
        return blk

    def resolve(self, node):
        match node:
            case asm.Slot(var_n, var_t):
                if var_n in self.slots:
                    var_o = self.slots[var_n]
                    return asm.Stack(var_o, var_t)
                raise KeyError(f"Slot {var_n} not found in context")
            case asm.Stack(_, _):
                return node
            case _:
                raise ValueError(f"Expected Slot or Stack, got: {type(node)}")

    def emit(self):
        return "\n".join([*self.preamble, *self.epilogue])

    def cache(self, name, val):
        if isinstance(val, asm.Literal | asm.Variable | asm.Stack):
            return val
        var_n = self.freshen(name)
        var_t = val.result_format
        var_t_code = self.ctype_name(c_type(var_t))
        self.exec(f"{self.feed}{var_t_code} {var_n} = {self(val)};")
        return asm.Variable(var_n, var_t)

    def __call__(self, prgm: asm.AssemblyNode):
        feed = self.feed
        """
        lower the program to C code.
        """
        match prgm:
            case asm.Literal(value):
                # in the future, would be nice to be able to pass in constants that
                # are more complex than C literals, maybe as globals.
                return c_literal(self, value)
            case asm.Variable(name, t):
                return name
            case asm.Assign(asm.Variable(var_n, var_t), val):
                val_code = self(val)
                if val.result_format != var_t:
                    raise TypeError(f"Type mismatch: {val.result_format} != {var_t}")
                if var_n in self.types:
                    assert var_t == self.types[var_n]
                    self.exec(f"{feed}{var_n} = {val_code};")
                else:
                    self.types[var_n] = var_t
                    var_t_code = self.ctype_name(c_type(var_t))
                    self.exec(f"{feed}{var_t_code} {var_n} = {val_code};")
                return None
            case asm.GetAttr(obj, attr):
                if not obj.result_format.struct_hasattr(attr.val):
                    raise ValueError("trying to get missing attr")
                return c_getattr(obj.result_format, self, self(obj), attr.val)
            case asm.SetAttr(obj, attr, val):
                obj = self.cache("obj", obj)
                if not fisinstance(val, obj.result_format.struct_attrtype(attr.val)):
                    raise TypeError(
                        f"Type mismatch: {val.result_format} != "
                        f"{obj.result_format.struct_attrtype(attr.val)}"
                    )
                val_code = self(val)
                c_setattr(obj.result_format, self, self(obj), attr.val, val_code)
                return None
            case asm.Call(f, args):
                assert isinstance(f, asm.Literal)
                return c_function_call(f.val, self, *args)
            # case asm.Slot(var_n, var_t) as ref:
            #    return self(self.deref(ref))
            # case asm.Stack(obj, var_t) as ref:
            #    return var_t.c_lower(self, obj)
            case asm.Unpack(asm.Slot(var_n, var_t), val):
                val_code = self(val)
                if val.result_format != var_t:
                    raise TypeError(f"Type mismatch: {val.result_format} != {var_t}")
                if var_n in self.slots:
                    raise KeyError(
                        f"Slot {var_n} already exists in context, cannot unpack"
                    )
                if var_n in self.types:
                    raise KeyError(
                        f"Variable '{var_n}' is already defined in the current"
                        f" context, cannot overwrite with slot."
                    )
                var_t_code = self.ctype_name(c_type(var_t))
                self.exec(f"{feed}{var_t_code} {var_n} = {val_code};")
                self.types[var_n] = var_t
                self.slots[var_n] = var_t.c_unpack(
                    self, var_n, asm.Variable(var_n, var_t)
                )
                return None
            case asm.Repack(asm.Slot(var_n, var_t)):
                if var_n not in self.slots or var_n not in self.types:
                    raise KeyError(f"Slot {var_n} not found in context, cannot repack")
                if var_t != self.types[var_n]:
                    raise TypeError(f"Type mismatch: {var_t} != {self.types[var_n]}")
                obj = self.slots[var_n]
                var_t.c_repack(self, var_n, obj)
                return None
            case asm.Load(buf, idx):
                buf = self.resolve(buf)
                return buf.result_format.c_load(self, buf, idx)
            case asm.Store(buf, idx, val):
                buf = self.resolve(buf)
                return buf.result_format.c_store(self, buf, idx, val)
            case asm.Resize(buf, len):
                buf = self.resolve(buf)
                return buf.result_format.c_resize(self, buf, len)
            case asm.Length(buf):
                buf = self.resolve(buf)
                return buf.result_format.c_length(self, buf)
            case asm.LoadDict(map, idx):
                map = self.resolve(map)
                return map.result_format.c_loaddict(self, map, idx)
            case asm.ExistsDict(map, idx):
                map = self.resolve(map)
                return map.result_format.c_existsdict(self, map, idx)
            case asm.StoreDict(map, idx, val):
                map = self.resolve(map)
                return map.result_format.c_storedict(self, map, idx, val)
            case asm.Block(bodies):
                ctx_2 = self.block()
                for body in bodies:
                    ctx_2(body)
                self.exec(ctx_2.emit())
                return None
            case asm.ForLoop(asm.Variable(_, _) as var, start, end, body):
                var_t = self.ctype_name(c_type(var.result_format))
                var_2 = self(var)
                start = self(start)
                end = self(end)
                ctx_2 = self.subblock()
                ctx_2(body)
                ctx_2.types[var.name] = var.result_format
                body_code = ctx_2.emit()
                self.exec(
                    f"{feed}for ({var_t} {var_2} = {start}; "
                    f"{var_2} < {end}; {var_2}++) {{\n"
                    f"{body_code}"
                    f"\n{feed}}}"
                )
                return None
            case asm.BufferLoop(buf, asm.Variable(_, _) as var, body):
                idx = asm.Variable(
                    self.freshen(var.name + "_i"), buf.result_format.shape_type()
                )
                start = asm.Literal(0)
                stop = asm.Call(
                    asm.Literal(operator.sub), (asm.Length(buf), asm.Literal(1))
                )
                body_2 = asm.Block((asm.Assign(var, asm.Load(buf, idx)), body))
                return self(asm.ForLoop(idx, start, stop, body_2))
            case asm.WhileLoop(cond, body):
                if not isinstance(cond, asm.Literal | asm.Variable):
                    cond_var = asm.Variable(self.freshen("cond"), cond.result_format)
                    new_prgm = asm.Block(
                        (
                            asm.Assign(cond_var, cond),
                            asm.WhileLoop(
                                cond_var,
                                asm.Block(
                                    (
                                        body,
                                        asm.Assign(cond_var, cond),
                                    )
                                ),
                            ),
                        )
                    )
                    return self(new_prgm)
                cond_code = self(cond)
                ctx_2 = self.subblock()
                ctx_2(body)
                body_code = ctx_2.emit()
                self.exec(f"{feed}while ({cond_code}) {{\n{body_code}\n{feed}}}")
                return None
            case asm.If(cond, body):
                cond_code = self(cond)
                ctx_2 = self.subblock()
                ctx_2(body)
                body_code = ctx_2.emit()
                self.exec(f"{feed}if ({cond_code}) {{\n{body_code}\n{feed}}}")
                return None
            case asm.IfElse(cond, body, else_body):
                cond_code = self(cond)
                ctx_2 = self.subblock()
                ctx_2(body)
                body_code = ctx_2.emit()
                ctx_3 = self.subblock()
                ctx_3(else_body)
                else_body_code = ctx_3.emit()
                self.exec(
                    f"{feed}if ({cond_code}) {{\n{body_code}\n{feed}}} "
                    f"else {{\n{else_body_code}\n{feed}}}"
                )
                return None
            case asm.Function(asm.Variable(func_name, return_t), args, body):
                ctx_2 = self.subblock()
                arg_decls = []
                for arg in args:
                    match arg:
                        case asm.Variable(name, t):
                            t_name = self.ctype_name(c_type(t))
                            arg_decls.append(f"{t_name} {name}")
                            ctx_2.types[name] = t
                        case _:
                            raise NotImplementedError(
                                f"Unrecognized argument type: {arg}"
                            )
                ctx_2(body)
                body_code = ctx_2.emit()
                return_t_name = self.ctype_name(c_type(return_t))
                feed = self.feed
                self.exec(
                    f"{feed}{return_t_name} {func_name}({', '.join(arg_decls)}) {{\n"
                    f"{body_code}\n"
                    f"{feed}}}"
                )
                return None
            case asm.Return(value):
                value = self(value)
                self.exec(f"{feed}return {value};")
                return None
            case asm.Break():
                self.exec(f"{feed}break;")
                return None
            case asm.Module(funcs):
                for func in funcs:
                    if not isinstance(func, asm.Function):
                        raise NotImplementedError(
                            f"Unrecognized function type: {type(func)}"
                        )
                    self(func)
                return None
            case _:
                raise NotImplementedError(
                    f"Unrecognized assembly node type: {type(prgm)}"
                )


class CHashableFType(FType):

    @abstractmethod
    def c_hash(self, ctx: CContext) -> str:
        """
        Emit code from CContext that takes an expression and returns the NAME
        of a macro that performs our hashing with STC functions.

        Please reference finch_assembly/struct.py for reference.

        The macro should take one argument (type of fmt*, so there is one layer
        of indirection) and expand to an expression that returns a size_t of
        the final hash.

        The main idea for implementing this is for unpacked structs where you
        want the unused bytes to be set to zero.

        This is important to note for immutable structs because you need to do
        something like &var_n->property if you want to do recursive hashing.
        """
        ...

    def c_eq(self, ctx: CContext) -> str:
        """
        Emit code from CContext that takes an expression and returns the NAME
        of a macro that can be used to check.

        The macro should take two arguments (each a type of fmt*, so there is
        one layer of indirection) and expand to an expression that checks
        equality.

        The main idea for implementing this is for unpacked structs where you
        want the unused bytes to be set to zero.

        This is important to note for immutable structs because you need to do
        something like &var_n->property if you want to do recursive hashing.
        """
        ...


class CArgumentFType(ABC):
    @abstractmethod
    def serialize_to_c(self, obj):
        """
        Return a ctypes-compatible struct to be used in place of `obj`
        for the c backend.
        """
        ...

    @abstractmethod
    def deserialize_from_c(self, obj, res):
        """
        Update this `obj` based on how the c call modified `res`, the result
        of `serialize_to_c`.
        """
        ...

    @abstractmethod
    def construct_from_c(self, res):
        """
        Construct a new object based on the return value from c
        """


class CDictFType(DictFType, CArgumentFType, ABC):
    """
    Abstract base class for the ftype of dictionaries. The ftype defines how
    the data in a Map is organized and accessed.
    """

    @abstractmethod
    def c_existsdict(self, ctx, map, idx):
        """
        Return C code which checks whether a given key exists in a map.
        """
        ...

    @abstractmethod
    def c_loaddict(self, ctx, map, idx):
        """
        Return C code which gets a value corresponding to a certain key.
        """
        ...

    @abstractmethod
    def c_storedict(self, ctx, buffer, idx, value):
        """
        Return C code which stores a certain value given a certain integer tuple key.
        """
        ...


class CBufferFType(BufferFType, CArgumentFType, ABC):
    """
    Abstract base class for the ftype of datastructures. The ftype defines how
    the data in an Buffer is organized and accessed.
    """

    @abstractmethod
    def c_length(self, ctx, buffer):
        """
        Return C code which loads a named buffer at the given index.
        """
        ...

    @abstractmethod
    def c_load(self, ctx, buffer, index):
        """
        Return C code which loads a named buffer at the given index.
        """
        ...

    @abstractmethod
    def c_store(self, ctx, buffer, index, value):
        """
        Return C code which stores a named buffer to the given index.
        """
        ...

    @abstractmethod
    def c_resize(self, ctx, buffer, new_length):
        """
        Return C code which resizes a named buffer to the given length.
        """
        ...


class CStackFType(ABC):
    """
    Abstract base class for symbolic formats in C. Stack formats must also
    support other functions with symbolic inputs in addition to variable ones.
    """

    @abstractmethod
    def c_unpack(self, ctx, lhs, rhs):
        """
        Convert a value to a symbolic representation in C. Returns a NamedTuple
        of unpacked variable names, etc. The `lhs` is the variable namespace to
        assign to.
        """
        ...

    @abstractmethod
    def c_repack(self, ctx, lhs, rhs):
        """
        Update an object based on a symbolic representation. The `rhs` is the
        symbolic representation to update from, and `lhs` is a variable name referring
        to the original object to update.
        """
        ...


def serialize_struct_to_c(fmt: AssemblyStructFType, obj) -> Any:
    args = [getattr(obj, name) for name in fmt.struct_fieldnames]
    return struct_c_type(fmt)(*args)


register_property(
    AssemblyStructFType, "serialize_to_c", "__attr__", serialize_struct_to_c
)


def deserialize_struct_from_c(fmt: AssemblyStructFType, obj, c_struct: Any) -> None:
    if fmt.is_mutable:
        for name in fmt.struct_fieldnames:
            setattr(obj, name, getattr(c_struct, name))
        return


register_property(
    AssemblyStructFType, "deserialize_from_c", "__attr__", deserialize_struct_from_c
)

c_structs: dict[Any, Any] = {}
c_structnames = Namespace()


def struct_c_type(fmt: AssemblyStructFType):
    res = c_structs.get(fmt)
    if res:
        return res
    fields = [(name, c_type(fmt)) for name, fmt in fmt.struct_fields]
    new_struct = type(
        c_structnames.freshen("C", fmt.struct_name),
        (ctypes.Structure,),
        {"_fields_": fields},
    )
    c_structs[fmt] = new_struct
    return new_struct


"""
Note: When serializing any struct to C, it will get serialized to a struct with
no indirection.

When you pass a struct into a kernel that expects a struct pointer, ctypes can
intelligently infer whether we are working with a pointer arg type (pass by
reference) or a non-pointer type (in which case it will immediately apply
indirection)
"""

register_property(
    MutableStructFType,
    "c_type",
    "__attr__",
    lambda fmt: ctypes.POINTER(struct_c_type(fmt)),
)

register_property(
    ImmutableStructFType, "c_type", "__attr__", lambda fmt: struct_c_type(fmt)
)


register_property(
    MutableStructFType,
    "c_getattr",
    "__attr__",
    lambda fmt, ctx, obj, attr: f"{obj}->{attr}",
)

register_property(
    ImmutableStructFType,
    "c_getattr",
    "__attr__",
    lambda fmt, ctx, obj, attr: f"{obj}.{attr}",
)


def struct_mutable_setattr(fmt: AssemblyStructFType, ctx, obj, attr, val):
    ctx.emit(f"{ctx.feed}{obj}->{attr} = {val};")


# the equivalent for immutable is f"{ctx.feed}{obj}.{attr} = {val};"
# but we will not include that because it's bad.

register_property(
    MutableStructFType,
    "c_setattr",
    "__attr__",
    struct_mutable_setattr,
)


def struct_construct_from_c(fmt: AssemblyStructFType, c_struct):
    args = [getattr(c_struct, name) for name in fmt.struct_fieldnames]
    return fmt.__class__(*args)


register_property(
    AssemblyStructFType,
    "construct_from_c",
    "__attr__",
    struct_construct_from_c,
)


def serialize_tuple_to_c(fmt, obj):
    x = namedtuple("CTuple", fmt.struct_fieldnames)(*obj)  # noqa: PYI024
    return serialize_to_c(ftype(x), x)


register_property(
    TupleFType,
    "serialize_to_c",
    "__attr__",
    serialize_tuple_to_c,
)


def tuple_construct_from_c(fmt: TupleFType, c_struct):
    args = [getattr(c_struct, name) for name in fmt.struct_fieldnames]
    return tuple(args)


register_property(
    TupleFType,
    "construct_from_c",
    "__attr__",
    tuple_construct_from_c,
)

register_property(
    TupleFType,
    "c_type",
    "__attr__",
    lambda fmt: struct_c_type(asm.NamedTupleFType("CTuple", fmt.struct_fields)),
<<<<<<< HEAD
)


class CHashableProperties(TypedDict):
    eq: str | None
    hash: str | None


def c_hash_struct(fmt: ImmutableStructFType, ctx: "CContext"):
    # this should be true in whatever structs we have.
    assert isinstance(fmt, Hashable)
    if fmt in ctx.datastructures:
        properties: CHashableProperties = ctx.datastructures[fmt]
        if properties.get("hash") is not None:
            return properties["hash"]
    else:
        ctx.datastructures[fmt] = {}

    macros = [c_hash(fmt, ctx) for fmt in fmt.struct_fieldformats]
    name = ctx.freshen("hash")
    ctx.datastructures[fmt]["hash"] = name

    # implement recursion with &{var_n}->{struct_field}
    var_n = ctx.freshen("var")
    args = ",".join(
        f"{macro}(&({var_n})->{field})"
        for macro, field in zip(macros, fmt.struct_fieldnames)
    )
    ctx.add_header(f"#define {name}({var_n}) c_hash_mix({args})")
    return name


register_property(
    ImmutableStructFType,
    "c_hash",
    "__attr__",
    c_hash_struct,
)


def c_eq_struct(fmt: ImmutableStructFType, ctx: "CContext"):
    # this should be true in whatever structs we have.
    assert isinstance(fmt, Hashable)
    if fmt in ctx.datastructures:
        properties: CHashableProperties = ctx.datastructures[fmt]
        if properties.get("eq") is not None:
            return properties["eq"]
    else:
        ctx.datastructures[fmt] = {}

    macros = [c_eq(fmt, ctx) for fmt in fmt.struct_fieldformats]
    name = ctx.freshen("eq")
    ctx.datastructures[fmt]["eq"] = name

    # implement recursion with &{var_n}->{struct_field}
    var1_n = ctx.freshen("var")
    var2_n = ctx.freshen("var")
    args = " && ".join(
        f"{macro}(&({var1_n})->{field}, &({var2_n})->{field})"
        for macro, field in zip(macros, fmt.struct_fieldnames)
    )
    ctx.add_header(f"#define {name}({var1_n}, {var2_n}) ({args})")
    return name


register_property(
    ImmutableStructFType,
    "c_eq",
    "__attr__",
    c_eq_struct,
=======
>>>>>>> 9e270a77
)<|MERGE_RESOLUTION|>--- conflicted
+++ resolved
@@ -19,19 +19,13 @@
 from ..finch_assembly import (
     AssemblyStructFType,
     BufferFType,
-<<<<<<< HEAD
     DictFType,
-=======
->>>>>>> 9e270a77
     ImmutableStructFType,
     MutableStructFType,
     TupleFType,
 )
-<<<<<<< HEAD
 from ..symbolic import Context, FType, Namespace, ScopedDict, fisinstance, ftype
-=======
 from ..symbolic import Context, Namespace, ScopedDict, fisinstance, ftype
->>>>>>> 9e270a77
 from ..util import config
 from ..util.cache import file_cache
 
@@ -277,7 +271,6 @@
     "serialize_to_c",
     "__attr__",
     lambda fmt, obj: np.ctypeslib.as_ctypes(np.array(obj)),
-<<<<<<< HEAD
 )
 
 register_property(
@@ -294,10 +287,6 @@
     c_eq_default,
 )
 
-=======
-)
-
->>>>>>> 9e270a77
 # pass by value -> no op
 register_property(
     np.generic,
@@ -415,10 +404,7 @@
         for func in prgm.funcs:
             match func:
                 case asm.Function(asm.Variable(func_name, return_t), args, _):
-<<<<<<< HEAD
-=======
                     # return_t = c_type(return_t)
->>>>>>> 9e270a77
                     arg_ts = [arg.result_format for arg in args]
                     kern = CKernel(getattr(lib, func_name), return_t, arg_ts)
                     kernels[func_name] = kern
@@ -1327,7 +1313,6 @@
     "c_type",
     "__attr__",
     lambda fmt: struct_c_type(asm.NamedTupleFType("CTuple", fmt.struct_fields)),
-<<<<<<< HEAD
 )
 
 
@@ -1398,6 +1383,4 @@
     "c_eq",
     "__attr__",
     c_eq_struct,
-=======
->>>>>>> 9e270a77
 )