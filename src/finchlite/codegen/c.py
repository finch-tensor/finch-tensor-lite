--- conflicted
+++ resolved
@@ -16,17 +16,14 @@
 
 from .. import finch_assembly as asm
 from ..algebra import query_property, register_property
-<<<<<<< HEAD
-from ..finch_assembly import AssemblyStructFType, BufferFType, DictFType, TupleFType
-=======
 from ..finch_assembly import (
     AssemblyStructFType,
     BufferFType,
+    DictFType,
     ImmutableStructFType,
     MutableStructFType,
     TupleFType,
 )
->>>>>>> 69d89e1f
 from ..symbolic import Context, Namespace, ScopedDict, fisinstance, ftype
 from ..util import config
 from ..util.cache import file_cache
