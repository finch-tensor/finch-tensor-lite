--- conflicted
+++ resolved
@@ -26,12 +26,9 @@
     copysign,
     cos,
     cosh,
-<<<<<<< HEAD
     einop,
     einsum,
-=======
     divide,
->>>>>>> 07f58e8a
     elementwise,
     equal,
     exp,
@@ -147,12 +144,9 @@
     "cos",
     "cosh",
     "defer",
-<<<<<<< HEAD
     "einop",
     "einsum",
-=======
     "divide",
->>>>>>> 07f58e8a
     "elementwise",
     "equal",
     "exp",
