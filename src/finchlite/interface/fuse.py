"""
This module provides functionality for array fusion and computation using lazy
evaluation.

Overview:
---------
Array fusion allows composing multiple array operations into a single kernel, enabling
significant performance optimizations by letting the compiler optimize the entire
operation at once.

Key Functions:
--------------
- `lazy`: Marks an array as an input to a fused operation.
- `compute`: Executes the fused operation efficiently.
- `fuse`: Combines multiple operations into a single kernel.
- `fused`: A decorator for marking functions as fused.

Examples:
---------
1. Basic Usage:
    >>> C = lazy(A)
    >>> D = lazy(B)
    >>> E = (C + D) / 2
    >>> compute(E)

    In this example, `E` represents a fused operation that adds `C` and `D` together and
    divides the result by 2. The `compute` function optimizes and executes the operation
    efficiently.

2. Using `fuse` as a higher-order function:
    >>> result = fuse(lambda x, y: (x + y) / 2, A, B)

    Here, `fuse` combines the addition and division operations into a single fused
    kernel.

3. Using the `fused` decorator:
    >>> @fused
    >>> def add_and_divide(x, y):
    >>>     return (x + y) / 2
    >>> result = add_and_divide(A, B)

    The `fused` decorator enables automatic fusion of operations within the function.

Performance:
------------
- Using `lazy` and `compute` results in faster execution due to operation fusion.
- Different optimizers can be used with `compute`, such as the Galley optimizer, which
  adapts to the sparsity patterns of the inputs.
- The optimizer can be set using the `ctx` argument in `compute`, or via `set_scheduler`
  or `with_scheduler`.
"""

from finchlite.autoschedule import LogicExecutor, LogicNormalizer
from finchlite.autoschedule.formatter import LogicFormatter
from finchlite.finch_logic.stages import LogicEvaluator
from finchlite.finch_notation.interpreter import NotationInterpreter

from ..autoschedule.compiler import LogicCompiler
from ..autoschedule.standardize import LogicStandardizer
from ..codegen import NumbaCompiler
from ..compile import NotationCompiler
from ..finch_assembly import AssemblyInterpreter
from ..finch_logic import (
    Alias,
<<<<<<< HEAD
    Field,
=======
>>>>>>> bcad61fe
    LogicInterpreter,
    MockLogicLoader,
    Plan,
    Produces,
    Query,
)
from ..symbolic import gensym
from .lazy import lazy

_DEFAULT_SCHEDULER = None


INTERPRET_LOGIC = LogicInterpreter()
OPTIMIZE_LOGIC = LogicNormalizer(
    LogicExecutor(LogicStandardizer(LogicFormatter(MockLogicLoader())))
)
INTERPRET_NOTATION = LogicNormalizer(
    LogicExecutor(
        LogicStandardizer(LogicFormatter(LogicCompiler(NotationInterpreter())))
    )
)
INTERPRET_ASSEMBLY = LogicNormalizer(
    LogicExecutor(
        LogicStandardizer(
            LogicFormatter(LogicCompiler(NotationCompiler(AssemblyInterpreter())))
        )
    )
)
COMPILE_NUMBA = LogicNormalizer(
    LogicExecutor(
        LogicStandardizer(
            LogicFormatter(LogicCompiler(NotationCompiler(NumbaCompiler())))
        )
    )
)


def set_default_scheduler(
    *,
    ctx: LogicEvaluator = INTERPRET_NOTATION,
):
    global _DEFAULT_SCHEDULER

    if ctx is not None:
        _DEFAULT_SCHEDULER = ctx


set_default_scheduler()


def get_default_scheduler():
    global _DEFAULT_SCHEDULER
    return _DEFAULT_SCHEDULER


def compute(arg, ctx=None):
    """
    Executes a fused operation represented by LazyTensors. This function evaluates the
    entire operation in an optimized manner using the provided scheduler.

    Parameters:
    - arg: A lazy tensor or a tuple of lazy tensors representing the fused operation to
      be computed.
    - ctx: The scheduler to use for computation. Defaults to the result of
      `get_default_scheduler()`.

    Returns:
    - A tensor or a list of tensors computed by the fused operation.
    """
    if ctx is None:
        ctx = get_default_scheduler()

    args = arg if isinstance(arg, tuple) else (arg,)
    vars = tuple(Alias(gensym("A")) for _ in args)
    ctx_2 = args[0].ctx.join(*[x.ctx for x in args[1:]])
<<<<<<< HEAD
    bodies = tuple(map(lambda arg, var: Query(var, Table(arg.data, tuple(Field(gensym("i")) for _ in range(len(arg.shape))))), args, vars))
    prgm = Plan(ctx_2.trace() + bodies + (Produces(vars),))
    res = ctx(prgm)
    if isinstance(arg, tuple):
        return tuple(tns for tns in res)
    return res[0]
=======
    bodies = tuple(map(lambda arg, var: Query(var, arg.data), args, vars))
    prgm = Plan(ctx_2.trace() + bodies + (Produces(vars),))
    res = ctx(prgm)
    if isinstance(arg, tuple):
        return tuple(tbl.tns for tbl in res)
    return res[0].tns
>>>>>>> bcad61fe


def fuse(f, *args, ctx=None):
    """
    Fuses multiple array operations into a single kernel. This function allows for
    composing operations and executing them efficiently.

    Parameters:
        - f: The function representing the operation to be fused, returning a tensor or
        tuple of tensor results.
        - *args: The input arrays or LazyTensors to be fused.
        - ctx: The scheduler to use for computation. Defaults to the result of
        `get_default_scheduler()`.

    Returns:
        - The result of the fused operation, a tensor or tuple of tensors.
    """
    if ctx is None:
        ctx = get_default_scheduler()

    args = [lazy(arg) for arg in args]
    if len(args) == 1:
        return f(args[0])
    return compute(f(*args), ctx=ctx)


def fused(f, /, ctx=None):
    """
    - fused(f):
    A decorator that marks a function as fused. This allows the function to be used with
    the `fuse` function for automatic fusion of operations.

    Parameters:
    - f: The function to be marked as fused.

    Returns:
    - A wrapper function that applies the fusion mechanism to the original function.
    """
    if ctx is None:
        ctx = get_default_scheduler()

    def wrapper(*args):
        return fuse(f, *args, ctx=ctx)

    return wrapper<|MERGE_RESOLUTION|>--- conflicted
+++ resolved
@@ -62,10 +62,8 @@
 from ..finch_assembly import AssemblyInterpreter
 from ..finch_logic import (
     Alias,
-<<<<<<< HEAD
     Field,
-=======
->>>>>>> bcad61fe
+    Table,
     LogicInterpreter,
     MockLogicLoader,
     Plan,
@@ -141,21 +139,12 @@
     args = arg if isinstance(arg, tuple) else (arg,)
     vars = tuple(Alias(gensym("A")) for _ in args)
     ctx_2 = args[0].ctx.join(*[x.ctx for x in args[1:]])
-<<<<<<< HEAD
     bodies = tuple(map(lambda arg, var: Query(var, Table(arg.data, tuple(Field(gensym("i")) for _ in range(len(arg.shape))))), args, vars))
     prgm = Plan(ctx_2.trace() + bodies + (Produces(vars),))
     res = ctx(prgm)
     if isinstance(arg, tuple):
         return tuple(tns for tns in res)
     return res[0]
-=======
-    bodies = tuple(map(lambda arg, var: Query(var, arg.data), args, vars))
-    prgm = Plan(ctx_2.trace() + bodies + (Produces(vars),))
-    res = ctx(prgm)
-    if isinstance(arg, tuple):
-        return tuple(tbl.tns for tbl in res)
-    return res[0].tns
->>>>>>> bcad61fe
 
 
 def fuse(f, *args, ctx=None):
