--- conflicted
+++ resolved
@@ -108,8 +108,7 @@
         def fn_compile(plan):
             prgm, table_vars, tables = optimizer(plan)
             mod = ntn_interp(prgm)
-<<<<<<< HEAD
-            args = provision_tensors(prgm, tables)
+            args = provision_tensors(prgm, table_vars, tables)
             res = mod.func(*args)
             return (
                 TableValue(
@@ -117,10 +116,6 @@
                     tuple(Field("i") for i in range(res.ndim)),
                 ),
             )
-=======
-            args = provision_tensors(prgm, table_vars, tables)
-            return (mod.func(*args),)
->>>>>>> 9e270a77
 
         _DEFAULT_SCHEDULER = fn_compile
         _DEFAULT_SCHEDULER = LogicExecutor()
@@ -134,8 +129,7 @@
             ntn_prgm, table_vars, tables = optimizer(plan)
             asm_prgm = notation_compiler(ntn_prgm)
             mod = asm_interp(asm_prgm)
-<<<<<<< HEAD
-            args = provision_tensors(asm_prgm, tables)
+            args = provision_tensors(asm_prgm, table_vars, tables)
             res = mod.func(*args)
             return (
                 TableValue(
@@ -143,10 +137,6 @@
                     tuple(Field("i") for i in range(res.ndim)),
                 ),
             )
-=======
-            args = provision_tensors(asm_prgm, table_vars, tables)
-            return (mod.func(*args),)
->>>>>>> 9e270a77
 
         _DEFAULT_SCHEDULER = fn_compile
 
@@ -163,8 +153,7 @@
             asm_prgm = notation_compiler(ntn_prgm)
             # print("Assembler: \n", asm_prgm)
             mod = numba_compiler(asm_prgm)
-<<<<<<< HEAD
-            args = provision_tensors(asm_prgm, tables)
+            args = provision_tensors(asm_prgm, table_vars, tables)
             res = mod.func(*args)
             return (
                 TableValue(
@@ -172,10 +161,6 @@
                     tuple(Field("i") for i in range(res.ndim)),
                 ),
             )
-=======
-            args = provision_tensors(asm_prgm, table_vars, tables)
-            return (mod.func(*args),)
->>>>>>> 9e270a77
 
         _DEFAULT_SCHEDULER = fn_compile
 
@@ -206,7 +191,7 @@
             case Table(Literal(val), idxs):
                 if isinstance(val, TensorPlaceholder):
                     shape = tuple(dims_dict[field] for field in idxs)
-                    tensor = table_var.type_(val=np.zeros(dtype=val.dtype, shape=shape))
+                    tensor = table_var.type_(shape)
                 else:
                     for idx, field in enumerate(table.idxs):
                         dims_dict[field] = val.shape[idx]
