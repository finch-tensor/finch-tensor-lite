import builtins
import sys
from abc import ABC, abstractmethod
from collections.abc import Callable, Sequence

from . import lazy
from .fuse import compute
from .overrides import OverrideTensor


class EagerTensor(OverrideTensor, ABC):
    def override_module(self):
        return sys.modules[__name__]

    @property
    @abstractmethod
    def ndim(self):
        """Number of dimensions of the tensor."""
        raise NotImplementedError(
            "EagerTensor subclasses must implement the 'ndim' property."
        )

    def __add__(self, other):
        return add(self, other)

    def __radd__(self, other):
        return add(other, self)

    def __sub__(self, other):
        return subtract(self, other)

    def __rsub__(self, other):
        return subtract(other, self)

    def __mul__(self, other):
        return multiply(self, other)

    def __rmul__(self, other):
        return multiply(other, self)

    def __abs__(self):
        return abs(self)

    def __pos__(self):
        return positive(self)

    def __neg__(self):
        return negative(self)

    def __and__(self, other):
        return bitwise_and(self, other)

    def __rand__(self, other):
        return bitwise_and(other, self)

    def __lshift__(self, other):
        return bitwise_left_shift(self, other)

    def __rlshift__(self, other):
        return bitwise_left_shift(other, self)

    def __or__(self, other):
        return bitwise_or(self, other)

    def __ror__(self, other):
        return bitwise_or(other, self)

    def __rshift__(self, other):
        return bitwise_right_shift(self, other)

    def __rrshift__(self, other):
        return bitwise_right_shift(other, self)

    def __xor__(self, other):
        return bitwise_xor(self, other)

    def __rxor__(self, other):
        return bitwise_xor(other, self)

    def __truediv__(self, other):
        return truediv(self, other)

    def __rtruediv__(self, other):
        return truediv(other, self)

    def __floordiv__(self, other):
        return floordiv(self, other)

    def __rfloordiv__(self, other):
        return floordiv(other, self)

    def __mod__(self, other):
        return mod(self, other)

    def __rmod__(self, other):
        return mod(other, self)

    def __pow__(self, other):
        return pow(self, other)

    def __rpow__(self, other):
        return pow(other, self)

<<<<<<< HEAD
    def __complex__(self):
        """
        Converts a zero-dimensional array to a Python `complex` object.
        """
        if self.ndim != 0:
            raise ValueError("Cannot convert non-scalar tensor to complex.")
        # dispatch to the scalar value's `__complex__` method
        return complex(self[()])

    def __float__(self):
        """
        Converts a zero-dimensional array to a Python `float` object.
        """
        if self.ndim != 0:
            raise ValueError("Cannot convert non-scalar tensor to float.")
        # dispatch to the scalar value's `__float__` method
        return float(self[()])

    def __int__(self):
        """
        Converts a zero-dimensional array to a Python `int` object.
        """
        if self.ndim != 0:
            raise ValueError("Cannot convert non-scalar tensor to int.")
        # dispatch to the scalar value's `__int__` method
        return int(self[()])

    def __bool__(self):
        """
        Converts a zero-dimensional array to a Python `bool` object.
        """
        if self.ndim != 0:
            raise ValueError("Cannot convert non-scalar tensor to bool.")
        # dispatch to the scalar value's `__bool__` method
        return bool(self[()])
=======
    def __matmul__(self, other):
        return matmul(self, other)

    def __rmatmul__(self, other):
        return matmul(other, self)
>>>>>>> 51706c32


def permute_dims(arg, /, axis: tuple[int, ...]):
    if isinstance(arg, lazy.LazyTensor):
        return lazy.permute_dims(arg, axis=axis)
    return compute(lazy.permute_dims(arg, axis=axis))


def expand_dims(
    x,
    /,
    axis: int | tuple[int, ...] = 0,
):
    if isinstance(x, lazy.LazyTensor):
        return lazy.expand_dims(x, axis=axis)
    return compute(lazy.expand_dims(x, axis=axis))


def squeeze(
    x,
    /,
    axis: int | tuple[int, ...],
):
    if isinstance(x, lazy.LazyTensor):
        return lazy.squeeze(x, axis=axis)
    return compute(lazy.squeeze(x, axis=axis))


def reduce(
    op: Callable,
    x,
    /,
    *,
    axis: int | tuple[int, ...] | None = None,
    dtype=None,
    keepdims: bool = False,
    init=None,
):
    if isinstance(x, lazy.LazyTensor):
        return lazy.reduce(op, x, axis=axis, dtype=dtype, keepdims=keepdims, init=init)
    return compute(
        lazy.reduce(op, x, axis=axis, dtype=dtype, keepdims=keepdims, init=init)
    )


def sum(
    x,
    /,
    *,
    axis: int | tuple[int, ...] | None = None,
    dtype=None,
    keepdims: bool = False,
):
    if isinstance(x, lazy.LazyTensor):
        return lazy.sum(x, axis=axis, dtype=dtype, keepdims=keepdims)
    return compute(lazy.sum(x, axis=axis, dtype=dtype, keepdims=keepdims))


def prod(
    x,
    /,
    *,
    axis: int | tuple[int, ...] | None = None,
    dtype=None,
    keepdims: bool = False,
):
    if isinstance(x, lazy.LazyTensor):
        return lazy.prod(x, axis=axis, dtype=dtype, keepdims=keepdims)
    return compute(lazy.prod(x, axis=axis, dtype=dtype, keepdims=keepdims))


def elementwise(f: Callable, *args):
    if builtins.any(isinstance(arg, lazy.LazyTensor) for arg in args):
        return lazy.elementwise(f, *args)
    return compute(lazy.elementwise(f, *args))


def add(x1, x2):
    if isinstance(x1, lazy.LazyTensor) or isinstance(x2, lazy.LazyTensor):
        return lazy.add(x1, x2)
    return compute(lazy.add(x1, x2))


def subtract(x1, x2):
    if isinstance(x1, lazy.LazyTensor) or isinstance(x2, lazy.LazyTensor):
        return lazy.subtract(x1, x2)
    return compute(lazy.subtract(x1, x2))


def multiply(x1, x2):
    if isinstance(x1, lazy.LazyTensor) or isinstance(x2, lazy.LazyTensor):
        return lazy.multiply(x1, x2)
    return compute(lazy.multiply(x1, x2))


def abs(x):
    if isinstance(x, lazy.LazyTensor):
        return lazy.abs(x)
    return compute(lazy.abs(x))


def positive(x):
    if isinstance(x, lazy.LazyTensor):
        return lazy.positive(x)
    return compute(lazy.positive(x))


def negative(x):
    if isinstance(x, lazy.LazyTensor):
        return lazy.negative(x)
    return compute(lazy.negative(x))


def matmul(x1, x2, /):
    """
    Computes the matrix product.

    Returns a LazyTensor if either x1 or x2 is a LazyTensor.
    Otherwise, computes the result eagerly.
    """
    if isinstance(x1, lazy.LazyTensor) or isinstance(x2, lazy.LazyTensor):
        return lazy.matmul(x1, x2)
    c = lazy.matmul(x1, x2)
    return compute(c)


def matrix_transpose(x, /):
    """
    Computes the transpose of a matrix or stack of matrices.
    """
    if isinstance(x, lazy.LazyTensor):
        return lazy.matrix_transpose(x)
    return compute(lazy.matrix_transpose(x))


def bitwise_and(x1, x2):
    if isinstance(x1, lazy.LazyTensor) or isinstance(x2, lazy.LazyTensor):
        return lazy.bitwise_and(x1, x2)
    return compute(lazy.bitwise_and(x1, x2))


def bitwise_left_shift(x1, x2):
    if isinstance(x1, lazy.LazyTensor) or isinstance(x2, lazy.LazyTensor):
        return lazy.bitwise_left_shift(x1, x2)
    return compute(lazy.bitwise_left_shift(x1, x2))


def bitwise_or(x1, x2):
    if isinstance(x1, lazy.LazyTensor) or isinstance(x2, lazy.LazyTensor):
        return lazy.bitwise_or(x1, x2)
    return compute(lazy.bitwise_or(x1, x2))


def bitwise_right_shift(x1, x2):
    if isinstance(x1, lazy.LazyTensor) or isinstance(x2, lazy.LazyTensor):
        return lazy.bitwise_right_shift(x1, x2)
    return compute(lazy.bitwise_right_shift(x1, x2))


def bitwise_xor(x1, x2):
    if isinstance(x1, lazy.LazyTensor) or isinstance(x2, lazy.LazyTensor):
        return lazy.bitwise_xor(x1, x2)
    return compute(lazy.bitwise_xor(x1, x2))


def truediv(x1, x2):
    if isinstance(x1, lazy.LazyTensor) or isinstance(x2, lazy.LazyTensor):
        return lazy.truediv(x1, x2)
    return compute(lazy.truediv(x1, x2))


def floordiv(x1, x2):
    if isinstance(x1, lazy.LazyTensor) or isinstance(x2, lazy.LazyTensor):
        return lazy.floordiv(x1, x2)
    return compute(lazy.floordiv(x1, x2))


def mod(x1, x2):
    if isinstance(x1, lazy.LazyTensor) or isinstance(x2, lazy.LazyTensor):
        return lazy.mod(x1, x2)
    return compute(lazy.mod(x1, x2))


def pow(x1, x2):
    if isinstance(x1, lazy.LazyTensor) or isinstance(x2, lazy.LazyTensor):
        return lazy.pow(x1, x2)
    return compute(lazy.pow(x1, x2))


def tensordot(x1, x2, /, *, axes: int | tuple[Sequence[int], Sequence[int]]):
    """
    Computes the tensordot operation.

    Returns a LazyTensor if either x1 or x2 is a LazyTensor.
    Otherwise, computes the result eagerly.
    """
    if isinstance(x1, lazy.LazyTensor) or isinstance(x2, lazy.LazyTensor):
        return lazy.tensordot(x1, x2, axes=axes)
    return compute(lazy.tensordot(x1, x2, axes=axes))


def vecdot(x1, x2, /, *, axis=-1):
    """
    Computes the (vector) dot product of two arrays.

    Parameters
    ----------
    x1: array
        The first input tensor.
    x2: array
        The second input tensor.
    axis: int, optional
        The axis along which to compute the dot product. Default is -1 (last axis).

    Returns
    -------
    out: array
        A tensor containing the dot product of `x1` and `x2` along the specified axis.
    """
    if isinstance(x1, lazy.LazyTensor) or isinstance(x2, lazy.LazyTensor):
        return lazy.vecdot(x1, x2, axis=axis)
    return compute(lazy.vecdot(x1, x2, axis=axis))


def any(x, /, *, axis: int | tuple[int, ...] | None = None, keepdims: bool = False):
    if isinstance(x, lazy.LazyTensor):
        return lazy.any(x, axis=axis, keepdims=keepdims)
    return compute(lazy.any(x, axis=axis, keepdims=keepdims))


def all(x, /, *, axis: int | tuple[int, ...] | None = None, keepdims: bool = False):
    if isinstance(x, lazy.LazyTensor):
        return lazy.all(x, axis=axis, keepdims=keepdims)
    return compute(lazy.all(x, axis=axis, keepdims=keepdims))


def min(x, /, *, axis: int | tuple[int, ...] | None = None, keepdims: bool = False):
    if isinstance(x, lazy.LazyTensor):
        return lazy.min(x, axis=axis, keepdims=keepdims)
    return compute(lazy.min(x, axis=axis, keepdims=keepdims))


def max(x, /, *, axis: int | tuple[int, ...] | None = None, keepdims: bool = False):
    if isinstance(x, lazy.LazyTensor):
        return lazy.max(x, axis=axis, keepdims=keepdims)
    return compute(lazy.max(x, axis=axis, keepdims=keepdims))<|MERGE_RESOLUTION|>--- conflicted
+++ resolved
@@ -100,8 +100,13 @@
 
     def __rpow__(self, other):
         return pow(other, self)
-
-<<<<<<< HEAD
+      
+    def __matmul__(self, other):
+        return matmul(self, other)
+
+    def __rmatmul__(self, other):
+        return matmul(other, self)
+      
     def __complex__(self):
         """
         Converts a zero-dimensional array to a Python `complex` object.
@@ -137,13 +142,6 @@
             raise ValueError("Cannot convert non-scalar tensor to bool.")
         # dispatch to the scalar value's `__bool__` method
         return bool(self[()])
-=======
-    def __matmul__(self, other):
-        return matmul(self, other)
-
-    def __rmatmul__(self, other):
-        return matmul(other, self)
->>>>>>> 51706c32
 
 
 def permute_dims(arg, /, axis: tuple[int, ...]):
