--- conflicted
+++ resolved
@@ -204,7 +204,6 @@
     return compute(lazy.negative(x))
 
 
-<<<<<<< HEAD
 def matmul(x1, x2, /):
     """
     Computes the matrix product.
@@ -224,7 +223,8 @@
     if isinstance(x, lazy.LazyTensor):
         return lazy.matrix_transpose(x)
     return compute(lazy.matrix_transpose(x))
-=======
+
+
 def bitwise_and(x1, x2):
     if isinstance(x1, lazy.LazyTensor) or isinstance(x2, lazy.LazyTensor):
         return lazy.bitwise_and(x1, x2)
@@ -276,5 +276,4 @@
 def pow(x1, x2):
     if isinstance(x1, lazy.LazyTensor) or isinstance(x2, lazy.LazyTensor):
         return lazy.pow(x1, x2)
-    return compute(lazy.pow(x1, x2))
->>>>>>> 22fc3822
+    return compute(lazy.pow(x1, x2))