--- conflicted
+++ resolved
@@ -539,7 +539,6 @@
     return compute(lazy.atan2(x1, x2))
 
 
-<<<<<<< HEAD
 def log(x):
     if isinstance(x, lazy.LazyTensor):
         return lazy.log(x)
@@ -592,7 +591,8 @@
     if isinstance(x, lazy.LazyTensor):
         return lazy.logical_not(x)
     return compute(lazy.logical_not(x))
-=======
+
+
 def mean(x, /, *, axis: int | tuple[int, ...] | None = None, keepdims: bool = False):
     if isinstance(x, lazy.LazyTensor):
         return lazy.mean(x, axis=axis, keepdims=keepdims)
@@ -622,5 +622,4 @@
 ):
     if isinstance(x, lazy.LazyTensor):
         return lazy.std(x, axis=axis, correction=correction, keepdims=keepdims)
-    return compute(lazy.std(x, axis=axis, correction=correction, keepdims=keepdims))
->>>>>>> d398b51b
+    return compute(lazy.std(x, axis=axis, correction=correction, keepdims=keepdims))