--- conflicted
+++ resolved
@@ -434,7 +434,84 @@
     return compute(lazy.max(x, axis=axis, keepdims=keepdims))
 
 
-<<<<<<< HEAD
+def sin(x):
+    if isinstance(x, lazy.LazyTensor):
+        return lazy.sin(x)
+    return compute(lazy.sin(x))
+
+
+def sinh(x):
+    if isinstance(x, lazy.LazyTensor):
+        return lazy.sinh(x)
+    return compute(lazy.sinh(x))
+
+
+def cos(x):
+    if isinstance(x, lazy.LazyTensor):
+        return lazy.cos(x)
+    return compute(lazy.cos(x))
+
+
+def cosh(x):
+    if isinstance(x, lazy.LazyTensor):
+        return lazy.cosh(x)
+    return compute(lazy.cosh(x))
+
+
+def tan(x):
+    if isinstance(x, lazy.LazyTensor):
+        return lazy.tan(x)
+    return compute(lazy.tan(x))
+
+
+def tanh(x):
+    if isinstance(x, lazy.LazyTensor):
+        return lazy.tanh(x)
+    return compute(lazy.tanh(x))
+
+
+def asin(x):
+    if isinstance(x, lazy.LazyTensor):
+        return lazy.asin(x)
+    return compute(lazy.asin(x))
+
+
+def asinh(x):
+    if isinstance(x, lazy.LazyTensor):
+        return lazy.asinh(x)
+    return compute(lazy.asinh(x))
+
+
+def acos(x):
+    if isinstance(x, lazy.LazyTensor):
+        return lazy.acos(x)
+    return compute(lazy.acos(x))
+
+
+def acosh(x):
+    if isinstance(x, lazy.LazyTensor):
+        return lazy.acosh(x)
+    return compute(lazy.acosh(x))
+
+
+def atan(x):
+    if isinstance(x, lazy.LazyTensor):
+        return lazy.atan(x)
+    return compute(lazy.atan(x))
+
+
+def atanh(x):
+    if isinstance(x, lazy.LazyTensor):
+        return lazy.atanh(x)
+    return compute(lazy.atanh(x))
+
+
+def atan2(x1, x2):
+    if isinstance(x1, lazy.LazyTensor) or isinstance(x2, lazy.LazyTensor):
+        return lazy.atan2(x1, x2)
+    return compute(lazy.atan2(x1, x2))
+
+
 def mean(x, /, *, axis: int | tuple[int, ...] | None = None, keepdims: bool = False):
     if isinstance(x, lazy.LazyTensor):
         return lazy.mean(x, axis=axis, keepdims=keepdims)
@@ -464,82 +541,4 @@
 ):
     if isinstance(x, lazy.LazyTensor):
         return lazy.std(x, axis=axis, correction=correction, keepdims=keepdims)
-    return compute(lazy.std(x, axis=axis, correction=correction, keepdims=keepdims))
-=======
-def sin(x):
-    if isinstance(x, lazy.LazyTensor):
-        return lazy.sin(x)
-    return compute(lazy.sin(x))
-
-
-def sinh(x):
-    if isinstance(x, lazy.LazyTensor):
-        return lazy.sinh(x)
-    return compute(lazy.sinh(x))
-
-
-def cos(x):
-    if isinstance(x, lazy.LazyTensor):
-        return lazy.cos(x)
-    return compute(lazy.cos(x))
-
-
-def cosh(x):
-    if isinstance(x, lazy.LazyTensor):
-        return lazy.cosh(x)
-    return compute(lazy.cosh(x))
-
-
-def tan(x):
-    if isinstance(x, lazy.LazyTensor):
-        return lazy.tan(x)
-    return compute(lazy.tan(x))
-
-
-def tanh(x):
-    if isinstance(x, lazy.LazyTensor):
-        return lazy.tanh(x)
-    return compute(lazy.tanh(x))
-
-
-def asin(x):
-    if isinstance(x, lazy.LazyTensor):
-        return lazy.asin(x)
-    return compute(lazy.asin(x))
-
-
-def asinh(x):
-    if isinstance(x, lazy.LazyTensor):
-        return lazy.asinh(x)
-    return compute(lazy.asinh(x))
-
-
-def acos(x):
-    if isinstance(x, lazy.LazyTensor):
-        return lazy.acos(x)
-    return compute(lazy.acos(x))
-
-
-def acosh(x):
-    if isinstance(x, lazy.LazyTensor):
-        return lazy.acosh(x)
-    return compute(lazy.acosh(x))
-
-
-def atan(x):
-    if isinstance(x, lazy.LazyTensor):
-        return lazy.atan(x)
-    return compute(lazy.atan(x))
-
-
-def atanh(x):
-    if isinstance(x, lazy.LazyTensor):
-        return lazy.atanh(x)
-    return compute(lazy.atanh(x))
-
-
-def atan2(x1, x2):
-    if isinstance(x1, lazy.LazyTensor) or isinstance(x2, lazy.LazyTensor):
-        return lazy.atan2(x1, x2)
-    return compute(lazy.atan2(x1, x2))
->>>>>>> 49033ce0
+    return compute(lazy.std(x, axis=axis, correction=correction, keepdims=keepdims))