--- conflicted
+++ resolved
@@ -54,11 +54,8 @@
     sinh,
     split_dims,
     squeeze,
-<<<<<<< HEAD
     stack,
-=======
     std,
->>>>>>> d17590c6
     subtract,
     sum,
     tan,
@@ -138,11 +135,8 @@
     "sinh",
     "split_dims",
     "squeeze",
-<<<<<<< HEAD
     "stack",
-=======
     "std",
->>>>>>> d17590c6
     "subtract",
     "sum",
     "tan",
