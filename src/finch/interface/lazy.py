--- conflicted
+++ resolved
@@ -6,18 +6,11 @@
 from typing import Any
 
 import numpy as np
-<<<<<<< HEAD
 from numpy.lib.array_utils import normalize_axis_index, normalize_axis_tuple
 
 from ..algebra import (
     TensorFormat,
     choose_if,
-=======
-from numpy.lib.array_utils import normalize_axis_tuple
-
-from ..algebra import (
-    TensorFormat,
->>>>>>> 49033ce0
     element_type,
     fill_value,
     first,
@@ -322,10 +315,6 @@
     if isinstance(arr, LazyTensor):
         return arr
     arr = asarray(arr)
-<<<<<<< HEAD
-
-=======
->>>>>>> 49033ce0
     name = Alias(gensym("A"))
     idxs = tuple(Field(gensym("i")) for _ in range(arr.ndim))
     shape = tuple(arr.shape)
