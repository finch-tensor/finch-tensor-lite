from typing import Any

from . import algebra


def and_test(a, b):
    return a & b


def or_test(a, b):
    return a | b


def not_test(a):
    return not a


def ifelse(a, b, c):
    return a if c else b


def promote_min(a, b):
    cast = algebra.promote_type(a, b)
    return cast(min(a, b))


def promote_max(a, b):
    cast = algebra.promote_type(a, b)
    return max(cast(a), cast(b))


class Pair:
    value: Any
    index: int

    def __init__(self, value, index):
        self.value = value
        self.index = index


algebra.register_property(Pair, "asarray", "__attr__", lambda x: x)


def minby(a: Pair, b: Pair):
    cast = algebra.promote_type(a.value, b.value)
    return a.index if cast(a.value) < cast(b.value) else b.index


def maxby(a: Pair, b: Pair):
    cast = algebra.promote_type(a.value, b.value)
    return a.index if cast(a.value) > cast(b.value) else b.index


def conjugate(x):
    """
    Computes the complex conjugate of the input number

    Parameters
    ----------
    x: Any
        The input number to compute the complex conjugate of.

    Returns
    ----------
    Any
        The complex conjugate of the input number. If the input is not a complex number,
        it returns the input unchanged.
    """
    if hasattr(x, "conjugate"):
        return x.conjugate()
    return x


# register the conjugate operation return type. The conjugate operation
# preserves the element type of the input tensor.
algebra.register_property(
    conjugate,
    "__call__",
    "return_type",
    lambda obj, x: x,
)

algebra.register_property(
    promote_min,
    "__call__",
    "return_type",
    lambda op, a, b: algebra.promote_type(a, b),
)


algebra.register_property(
    promote_max,
    "__call__",
    "return_type",
    lambda op, a, b: algebra.promote_type(a, b),
)

algebra.register_property(
    promote_min, "__call__", "init_value", lambda op, arg: algebra.type_max(arg)
)
algebra.register_property(
    promote_max, "__call__", "init_value", lambda op, arg: algebra.type_min(arg)
)


class InitWrite:
    """
    InitWrite may assert that its first argument is
    equal to z, and returns its second argument. This is useful when you want to
    communicate to the compiler that the tensor has already been initialized to
    a specific value.
    """

    def __init__(self, value):
        self.value = value

    def __call__(self, x, y):
        assert x == self.value, f"Expected {self.value}, got {x}"
        return y


algebra.register_property(
    InitWrite,
    "__call__",
    "return_type",
    lambda op, x, y: y,
)


def overwrite(x, y):
    """
    overwrite(x, y) returns y always.
    """
    return y


algebra.register_property(
    overwrite,
    "__call__",
    "return_type",
    lambda op, x, y: y,
)


<<<<<<< HEAD
algebra.register_property(minby, "__call__", "return_type", lambda op, a, b: int)
algebra.register_property(maxby, "__call__", "return_type", lambda op, a, b: int)

algebra.register_property(minby, "__call__", "init_value", lambda op, arg: 0)
algebra.register_property(maxby, "__call__", "init_value", lambda op, arg: 0)
=======
def first_arg(*args):
    """
    Returns the first argument passed to it.
    """
    return args[0] if args else None


algebra.register_property(
    first_arg,
    "__call__",
    "return_type",
    # args[0] is the function name
    lambda *args: args[1],
)


def identity(x):
    """
    Returns the input value unchanged.
    """
    return x


algebra.register_property(
    identity,
    "__call__",
    "return_type",
    lambda op, x: x,
)
>>>>>>> 96a225a1
<|MERGE_RESOLUTION|>--- conflicted
+++ resolved
@@ -142,13 +142,6 @@
 )
 
 
-<<<<<<< HEAD
-algebra.register_property(minby, "__call__", "return_type", lambda op, a, b: int)
-algebra.register_property(maxby, "__call__", "return_type", lambda op, a, b: int)
-
-algebra.register_property(minby, "__call__", "init_value", lambda op, arg: 0)
-algebra.register_property(maxby, "__call__", "init_value", lambda op, arg: 0)
-=======
 def first_arg(*args):
     """
     Returns the first argument passed to it.
@@ -178,4 +171,10 @@
     "return_type",
     lambda op, x: x,
 )
->>>>>>> 96a225a1
+
+
+algebra.register_property(minby, "__call__", "return_type", lambda op, a, b: int)
+algebra.register_property(maxby, "__call__", "return_type", lambda op, a, b: int)
+
+algebra.register_property(minby, "__call__", "init_value", lambda op, arg: 0)
+algebra.register_property(maxby, "__call__", "init_value", lambda op, arg: 0)