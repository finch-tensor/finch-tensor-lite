--- conflicted
+++ resolved
@@ -215,18 +215,6 @@
 
 
 register_property(
-<<<<<<< HEAD
-    min,
-    "__call__",
-    "return_type",
-    lambda op, a, b: query_property(a, "__add__", "return_type", b),
-)
-register_property(
-    max,
-    "__call__",
-    "return_type",
-    lambda op, a, b: query_property(a, "__add__", "return_type", b),
-=======
     promote_min,
     "__call__",
     "return_type",
@@ -237,7 +225,6 @@
     "__call__",
     "return_type",
     lambda op, a, b: return_type(operator.add, a, b),
->>>>>>> b7f9a419
 )
 
 
@@ -435,11 +422,6 @@
     register_property(T, "__or__", "init_value", lambda a, b: a(False))
 
 
-<<<<<<< HEAD
-register_property(min, "__call__", "init_value", lambda op, arg: math.inf)
-register_property(max, "__call__", "init_value", lambda op, arg: -math.inf)
-=======
 register_property(promote_min, "__call__", "init_value", lambda op, arg: math.inf)
 register_property(promote_max, "__call__", "init_value", lambda op, arg: -math.inf)
->>>>>>> b7f9a419
 register_property(operator.truth, "__call__", "init_value", lambda op, arg: True)