--- conflicted
+++ resolved
@@ -77,13 +77,9 @@
             query_fn = _properties.get((obj, attr, prop))
             if query_fn is not None:
                 return query_fn(obj, *args)
-<<<<<<< HEAD
         except TypeError:
             pass
         T = type(obj)
-=======
-        t = type(obj)
->>>>>>> f98fbc34
     else:
         t = obj
 
@@ -158,7 +154,6 @@
 )
 
 
-<<<<<<< HEAD
 def length_type(arg: Any) -> type:
     """The length type of the given argument. The length type is the type of
     the value returned by len(arg).
@@ -208,7 +203,6 @@
     "shape_type",
     lambda x: tuple,
 )
-=======
 def promote_type(a: Any, b: Any) -> type:
     """Returns the data type with the smallest size and smallest scalar kind to
     which both type1 and type2 may be safely cast.
@@ -244,7 +238,6 @@
         "promote_type",
         lambda a, b: promote_type_stable(a, b),
     )
->>>>>>> f98fbc34
 
 
 def return_type(op: Any, *args: Any) -> Any:
