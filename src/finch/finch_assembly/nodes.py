from abc import abstractmethod
from dataclasses import asdict, dataclass
from typing import Any

from ..algebra import return_type
from ..symbolic import Context, Term, TermTree, ftype, literal_repr
from ..util import qual_str
from .buffer import element_type, length_type


class AssemblyNode(Term):
    """
    AssemblyNode

    Represents a FinchAssembly IR node. FinchAssembly is the final intermediate
    representation before code generation (translation to the output language).
    It is a low-level imperative description of the program, with control flow,
    linear memory regions called "buffers", and explicit memory management.
    """

    @classmethod
    def head(cls):
        """Returns the head of the node."""
        return cls

    @classmethod
    def make_term(cls, head, *args):
        """Creates a term with the given head and arguments."""
        return head.from_children(*args)

    @classmethod
    def from_children(cls, *children):
        """
        Creates a term from the given children. This is used to create terms
        from the children of a node.
        """
        return cls(*children)

    def __str__(self):
        """Returns a string representation of the node."""
        ctx = AssemblyPrinterContext()
        res = ctx(self)
        return res if res is not None else ctx.emit()


class AssemblyTree(AssemblyNode, TermTree):
    @property
    def children(self):
        """Returns the children of the node."""
        raise Exception(f"`children` isn't supported for {self.__class__}.")


class AssemblyExpression(AssemblyNode):
    @property
    @abstractmethod
    def result_format(self):
        """Returns the type of the expression."""
        ...


@dataclass(eq=True, frozen=True)
class Literal(AssemblyExpression):
    """
    Represents the literal value `val`.

    Attributes:
        val: The literal value.
    """

    val: Any

    @property
    def result_format(self):
        """Returns the type of the expression."""
        return ftype(self.val)

    def __repr__(self) -> str:
        return literal_repr(type(self).__name__, asdict(self))


@dataclass(eq=True, frozen=True)
class Variable(AssemblyExpression):
    """
    Represents a logical AST expression for a variable named `name`, which
    will hold a value of type `type`.

    Attributes:
        name: The name of the variable.
        type: The type of the variable.
    """

    name: str
    type: Any

    @property
    def result_format(self):
        """Returns the type of the expression."""
        return self.type

    def __repr__(self) -> str:
        return literal_repr(type(self).__name__, asdict(self))


@dataclass(eq=True, frozen=True)
class Stack(AssemblyExpression):
    """
    A logical AST expression representing an object using a set `obj` of
    expressions, variables, and literals in the target language.

    Attributes:
        obj: The object referencing symbolic variables defined in the target language.
        type: The type of the symbolic object.
    """

    obj: Any
    type: Any

    @property
    def result_format(self):
        """Returns the type of the expression."""
        return self.type


@dataclass(eq=True, frozen=True)
class Slot(AssemblyExpression):
    """
    Represents a register to a symbolic object. Using a register in an
    expression creates a copy of the object.

    Attributes:
        name: The name of the symbolic object to register.
        type: The type of the symbolic object.
    """

    name: str
    type: Any

    @property
    def result_format(self):
        """Returns the type of the expression."""
        return self.type

    def __repr__(self) -> str:
        return literal_repr(type(self).__name__, asdict(self))


@dataclass(eq=True, frozen=True)
class Unpack(AssemblyTree):
    """
    Attempts to convert `rhs` into a symbolic, which can be registerd with
    `lhs`. The original object must not be accessed or modified until the
    corresponding `Repack` node is reached.

    Attributes:
        lhs: The symbolic object to write to.
        rhs: The original object to read from.
    """

    lhs: Slot
    rhs: AssemblyExpression

    @property
    def children(self):
        """Returns the children of the node."""
        return [self.lhs, self.rhs]


@dataclass(eq=True, frozen=True)
class Repack(AssemblyTree):
    """
    Registers updates from a symbolic object `val` with the original
    object. The original object may now be accessed and modified.

    Attributes:
        slot: The symbolic object to read from.
    """

    val: Slot

    @property
    def children(self):
        """Returns the children of the node."""
        return [self.val]


@dataclass(eq=True, frozen=True)
class Assign(AssemblyTree):
    """
    Represents a logical AST statement that evaluates `rhs`, binding the result
    to `lhs`.

    Attributes:
        lhs: The left-hand side of the binding.
        rhs: The right-hand side to evaluate.
    """

    lhs: Variable | Stack
    rhs: AssemblyExpression

    @property
    def children(self):
        """Returns the children of the node."""
        return [self.lhs, self.rhs]


@dataclass(eq=True, frozen=True)
class GetAttr(AssemblyExpression, AssemblyTree):
    """
    Represents a getter for an attribute `attr` of an object `obj`.
    Attributes:
        obj: The object to get the attribute from.
        attr: The name of the attribute to get.
    """

    obj: AssemblyExpression
    attr: Literal

    @property
    def children(self):
        """Returns the children of the node."""
        return [self.obj, self.attr]

    @property
    def result_format(self):
        """Returns the type of the expression."""
        return dict(self.obj.result_format.struct_fields)[self.attr.val]


@dataclass(eq=True, frozen=True)
class SetAttr(AssemblyTree):
    """
    Represents a setter for an attribute `attr` of an object `obj`.
    Attributes:
        obj: The object to set the attribute on.
        attr: The name of the attribute to set.
        value: The value to set the attribute to.
    """

    obj: AssemblyExpression
    attr: Literal
    value: AssemblyExpression

    @property
    def children(self):
        """Returns the children of the node."""
        return [self.obj, self.attr, self.value]


@dataclass(eq=True, frozen=True)
class Call(AssemblyExpression, AssemblyTree):
    """
    Represents an expression for calling the function `op` on `args...`.

    Attributes:
        op: The function to call.
        args: The arguments to call on the function.
    """

    op: Literal
    args: tuple[AssemblyExpression, ...]

    @property
    def children(self):
        """Returns the children of the node."""
        return [self.op, *self.args]

    @classmethod
    def from_children(cls, op, *args):
        return cls(op, args)

    @property
    def result_format(self):
        """Returns the type of the expression."""
        arg_types = [arg.result_format for arg in self.args]
        return return_type(self.op.val, *arg_types)


@dataclass(eq=True, frozen=True)
class Load(AssemblyExpression, AssemblyTree):
    """
    Represents loading a value from a buffer at a given index.

    Attributes:
        buffer: The buffer to load from.
        index: The index to load at.
    """

    buffer: Slot | Stack
    index: AssemblyExpression

    @property
    def children(self):
        return [self.buffer, self.index]

    @property
    def result_format(self):
        """Returns the type of the expression."""
        return element_type(self.buffer.result_format)


@dataclass(eq=True, frozen=True)
class Store(AssemblyTree):
    """
    Represents storing a value into a buffer at a given index.

    Attributes:
        buffer: The buffer to store into.
        index: The index to store at.
        value: The value to store.
    """

    buffer: Slot | Stack
    index: AssemblyExpression
    value: AssemblyExpression

    @property
    def children(self):
        return [self.buffer, self.index, self.value]


@dataclass(eq=True, frozen=True)
class Resize(AssemblyTree):
    """
    Represents resizing a buffer to a new size.

    Attributes:
        buffer: The buffer to resize.
        new_size: The new size for the buffer.
    """

    buffer: Slot | Stack
    new_size: AssemblyExpression

    @property
    def children(self):
        return [self.buffer, self.new_size]


@dataclass(eq=True, frozen=True)
class Length(AssemblyExpression, AssemblyTree):
    """
    Represents getting the length of a buffer.

    Attributes:
        buffer: The buffer whose length is queried.
    """

    buffer: Slot | Stack

    @property
    def children(self):
        return [self.buffer]

    @property
    def result_format(self):
        """Returns the type of the expression."""
        return length_type(self.buffer.result_format)


@dataclass(eq=True, frozen=True)
class ForLoop(AssemblyTree):
    """
    Represents a for loop that iterates over a range of values.

    Attributes:
        var: The loop variable.
        start: The starting value of the range.
        end: The ending value of the range.
        body: The body of the loop to execute.
    """

    var: Variable
    start: AssemblyExpression
    end: AssemblyExpression
    body: AssemblyNode

    @property
    def children(self):
        """Returns the children of the node."""
        return [self.var, self.start, self.end, self.body]


@dataclass(eq=True, frozen=True)
class BufferLoop(AssemblyTree):
    """
    Represents a loop that iterates over the elements of a buffer.

    Attributes:
        buffer: The buffer to iterate over.
        var: The loop variable for each element in the buffer.
        body: The body of the loop to execute for each element.
    """

    buffer: Slot | Stack
    var: Variable
    body: AssemblyNode

    @property
    def children(self):
        """Returns the children of the node."""
        return [self.buffer, self.var, self.body]


@dataclass(eq=True, frozen=True)
class WhileLoop(AssemblyTree):
    """
    Represents a while loop that executes as long as the condition is true.

    Attributes:
        condition: The condition to evaluate for the loop to continue.
        body: The body of the loop to execute.
    """

    condition: AssemblyExpression
    body: AssemblyNode

    @property
    def children(self):
        """Returns the children of the node."""
        return [self.condition, self.body]


@dataclass(eq=True, frozen=True)
class If(AssemblyTree):
    """
    Represents an if statement that executes the body if the condition is true.

    Attributes:
        condition: The condition to evaluate for the if to execute the body.
        body: The body of the if statement to execute.
    """

    condition: AssemblyExpression
    body: AssemblyNode

    @property
    def children(self):
        """Returns the children of the node."""
        return [self.condition, self.body]


@dataclass(eq=True, frozen=True)
class IfElse(AssemblyTree):
    """
    Represents an if-else statement that executes the body if the condition
    is true, otherwise executes else_body.

    Attributes:
        condition: The condition to evaluate for the if to execute the body.
        body: The body of the if statement to execute.
        else_body: An alternative body to execute if the condition is false.
    """

    condition: AssemblyExpression
    body: AssemblyNode
    else_body: AssemblyNode

    @property
    def children(self):
        """Returns the children of the node."""
        return [self.condition, self.body, self.else_body]


@dataclass(eq=True, frozen=True)
class Function(AssemblyTree):
    """
    Represents a logical AST statement that defines a function `fun` on the
    arguments `args...`.

    Attributes:
        name: The name of the function to define as a variable typed with the
            return type of this function.
        args: The arguments to the function.
        body: The body of the function. If it does not contain a return statement,
            the function returns the value of `body`.
    """

    name: Variable
    args: tuple[Variable, ...]
    body: AssemblyNode

    @property
    def children(self):
        """Returns the children of the node."""
        return [self.name, *self.args, self.body]

    @classmethod
    def from_children(cls, name, *args, body):
        """Creates a term with the given head and arguments."""
        return cls(name, args, body)


@dataclass(eq=True, frozen=True)
class Return(AssemblyTree):
    """
    Represents a return statement that returns `arg` from the current function.
    Halts execution of the function body.

    Attributes:
        arg: The argument to return.
    """

    arg: AssemblyExpression

    @property
    def children(self):
        """Returns the children of the node."""
        return [self.arg]


@dataclass(eq=True, frozen=True)
class Break(AssemblyTree):
    """
    Represents a break statement that exits the current loop.
    """

    @property
    def children(self):
        """Returns the children of the node."""
        return []


@dataclass(eq=True, frozen=True)
class Block(AssemblyTree):
    """
    Represents a statement that executes a sequence of statements `bodies...`.

    Attributes:
        bodies: The sequence of statements to execute.
    """

    bodies: tuple[AssemblyNode, ...] = ()

    @property
    def children(self):
        """Returns the children of the node."""
        return [*self.bodies]

    @classmethod
    def from_children(cls, *bodies):
        return cls(bodies)


@dataclass(eq=True, frozen=True)
class Module(AssemblyTree):
    """
    Represents a group of functions. This is the toplevel translation unit for
    FinchAssembly.

    Attributes:
        funcs: The functions defined in the module.
    """

    funcs: tuple[AssemblyNode, ...]

    @property
    def children(self):
        """Returns the children of the node."""
        return [*self.funcs]

    @classmethod
    def from_children(cls, *funcs):
        return cls(funcs)


@dataclass(eq=True, frozen=True)
class Print(AssemblyTree):
    """
    Print values of give variables.

    Attributes:
        args: list of variables to be printed.
    """

    args: tuple[Variable, ...]

    @property
    def children(self):
        """Returns the children of the node."""
        return [*self.args]


@dataclass(eq=True, frozen=True)
class Debug(AssemblyTree):
    """
    Print a message along with an expression.

    Attributes:
        message: The message to be output.
        args: The expression to be printed.
    """

    message: Variable
    args: tuple[Variable, ...]

    @property
    def children(self):
        """Returns the children of the node."""
        return [self.message, *self.args]


class AssemblyPrinterContext(Context):
    def __init__(self, tab="    ", indent=0):
        super().__init__()
        self.tab = tab
        self.indent = indent

    @property
    def feed(self) -> str:
        return self.tab * self.indent

    def emit(self):
        return "\n".join([*self.preamble, *self.epilogue])

    def block(self) -> "AssemblyPrinterContext":
        blk = super().block()
        blk.indent = self.indent
        blk.tab = self.tab
        return blk

    def subblock(self):
        blk = self.block()
        blk.indent = self.indent + 1
        return blk

    def __call__(self, prgm: AssemblyNode):
        feed = self.feed
        match prgm:
            case Literal(value):
                return qual_str(value)
            case Variable(name, _):
                return str(name)
            case Assign(Variable(var_n, var_t), val):
                self.exec(f"{feed}{var_n}: {qual_str(var_t)} = {self(val)}")
                return None
            case GetAttr(obj, attr):
                return f"getattr({obj}, {attr})"
            case SetAttr(obj, attr, val):
                return f"setattr({obj}, {attr})"
            case Call(Literal(_) as lit, args):
                return f"{self(lit)}({', '.join(self(arg) for arg in args)})"
            case Unpack(Slot(var_n, var_t), val):
                self.exec(f"{feed}{var_n}: {qual_str(var_t)} = unpack({self(val)})")
                return None
            case Repack(Slot(var_n, var_t)):
                self.exec(f"{feed}repack({var_n})")
                return None
            case Load(buf, idx):
                return f"load({self(buf)}, {self(idx)})"
            case Slot(name, type_):
                return f"slot({name}, {qual_str(type_)})"
            case Store(buf, idx, val):
                self.exec(f"{feed}store({self(buf)}, {self(idx)}, {self(val)})")
                return None
            case Resize(buf, size):
                self.exec(f"{feed}resize({self(buf)}, {self(size)})")
                return None
            case Length(buf):
                return f"length({self(buf)})"
            case Block(bodies):
                ctx_2 = self.block()
                for body in bodies:
                    ctx_2(body)
                self.exec(ctx_2.emit())
                return None
            case ForLoop(var, start, end, body):
                var_2 = self(var)
                start = self(start)
                end = self(end)
                ctx_2 = self.subblock()
                ctx_2(body)
                body_code = ctx_2.emit()
                self.exec(f"{feed}for {var_2} in range({start}, {end}):\n{body_code}")
                return None
            case BufferLoop(buf, var, body):
                raise NotImplementedError
            case WhileLoop(cond, body):
                cond_code = self(cond)
                ctx_2 = self.subblock()
                ctx_2(body)
                body_code = ctx_2.emit()
                self.exec(f"{feed}while {cond_code}:\n{body_code}")
                return None
            case If(cond, body):
                cond_code = self(cond)
                ctx_2 = self.subblock()
                ctx_2(body)
                body_code = ctx_2.emit()
                self.exec(f"{feed}if {cond_code}:\n{body_code}")
                return None
            case IfElse(cond, body, else_body):
                cond_code = self(cond)
                ctx_2 = self.subblock()
                ctx_2(body)
                body_code = ctx_2.emit()
                ctx_3 = self.subblock()
                ctx_3(else_body)
                else_body_code = ctx_3.emit()
                self.exec(
                    f"{feed}if {cond_code}:\n{body_code}\n{feed}else:\n{else_body_code}"
                )
                return None
            case Function(Variable(func_name, return_t), args, body):
                ctx_2 = self.subblock()
                arg_decls = []
                for arg in args:
                    match arg:
                        case Variable(name, t):
                            arg_decls.append(f"{name}: {qual_str(t)}")
                        case _:
                            raise NotImplementedError(
                                f"Unrecognized argument type: {arg}"
                            )
                ctx_2(body)
                body_code = ctx_2.emit()
                feed = self.feed
                self.exec(
                    f"{feed}def {func_name}({', '.join(arg_decls)}) -> "
                    f"{qual_str(return_t)}:\n"
                    f"{body_code}\n"
                )
                return None
            case Return(value):
                self.exec(f"{feed}return {self(value)}")
                return None
            case Break():
                self.exec(f"{feed}break")
                return None
            case Module(funcs):
                for func in funcs:
                    if not isinstance(func, Function):
                        raise NotImplementedError(
                            f"Unrecognized function type: {type(func)}"
                        )
                    self(func)
                return None
<<<<<<< HEAD
            case Print(args):
                match args:
                    case Variable(name, _):
                        self.exec(f"{feed}print {args}")
                    case _:
                        if isinstance(args, tuple):
                            arg_decls = [
                                f"{self(arg)}"
                                for arg in args
                                if isinstance(arg, Variable)
                            ]
                            self.exec(f"{feed}print {arg_decls}")
                        else:
                            raise NotImplementedError(
                                f"Unrecognized argument type: {arg}"
                            )
                return None
            case Debug(message, args):
                match args:
                    case Variable(name, _):
                        self.exec(f"{feed}debug {message} {args}")
                    case _:
                        if isinstance(args, tuple):
                            arg_decls = [
                                f"{self(arg)}"
                                for arg in args
                                if isinstance(arg, Variable)
                            ]
                            self.exec(f"{feed}debug {message} {arg_decls}")
                        else:
                            raise NotImplementedError(
                                f"Unrecognized argument type: {args}"
                            )
                return None
            case _:
                raise NotImplementedError
=======
            case Stack(obj, type_):
                self.exec(f"{feed}stack({self(obj)}, {str(type_)})")
                return None
            case node:
                raise NotImplementedError(node)
>>>>>>> 94941cf6
<|MERGE_RESOLUTION|>--- conflicted
+++ resolved
@@ -734,7 +734,6 @@
                         )
                     self(func)
                 return None
-<<<<<<< HEAD
             case Print(args):
                 match args:
                     case Variable(name, _):
@@ -769,12 +768,8 @@
                                 f"Unrecognized argument type: {args}"
                             )
                 return None
-            case _:
-                raise NotImplementedError
-=======
             case Stack(obj, type_):
                 self.exec(f"{feed}stack({self(obj)}, {str(type_)})")
                 return None
             case node:
-                raise NotImplementedError(node)
->>>>>>> 94941cf6
+                raise NotImplementedError(node)