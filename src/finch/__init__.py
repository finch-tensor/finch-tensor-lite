--- conflicted
+++ resolved
@@ -3,7 +3,7 @@
     NumpyBuffer,
     NumpyBufferFormat,
 )
-<<<<<<< HEAD
+
 from .compile import (
     BufferizedNDArray,
     Extent,
@@ -11,11 +11,11 @@
     NotationContext,
     dimension,
     extent,
-=======
+
 from .galley import (
     DenseStats,
     TensorDef,
->>>>>>> 4d791896
+
 )
 from .interface import (
     EagerTensor,
