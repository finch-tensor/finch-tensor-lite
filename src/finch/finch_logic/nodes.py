from __future__ import annotations

from abc import ABC, abstractmethod
from dataclasses import dataclass
from typing import Any, Self

<<<<<<< HEAD
from ..symbolic import Term, TermTree
=======
import numpy as np

from ..symbolic import Term
>>>>>>> fee5c40e


@dataclass(eq=True, frozen=True)
class LogicNode(Term, ABC):
    """
    LogicNode

    Represents a Finch Logic IR node. Finch uses a variant of Concrete Field Notation
    as an intermediate representation.

    The LogicNode struct represents many different Finch IR nodes. The nodes are
    differentiated by a `FinchLogic.LogicNodeKind` enum.
    """

    @classmethod
    def head(cls):
        """Returns the head of the node."""
        return cls

    @classmethod
    def make_term(cls, head, *children: Term) -> Self:
        return head(*children)


@dataclass(eq=True, frozen=True)
class LogicTree(LogicNode, TermTree, ABC):
    @abstractmethod
    def children(self) -> list[LogicNode]:  # type: ignore[override]
        ...


class LogicExpression(LogicNode):
    @abstractmethod
    def get_fields(self) -> list[Field]:
        """Returns fields of the node."""
        ...


@dataclass(eq=True, frozen=True)
class Immediate(LogicNode):
    """
    Represents a logical AST expression for the literal value `val`.

    Attributes:
        val: The literal value.
    """

    val: Any

<<<<<<< HEAD
=======
    @staticmethod
    def is_expr():
        """Determines if the node is an expression."""
        return False

    @staticmethod
    def is_stateful():
        """Determines if the node is stateful."""
        return False

    def get_fields(self):
        """Returns fields of the node."""
        return []

    def __hash__(self):
        val = self.val
        return id(val) if isinstance(val, np.ndarray) else hash(val)

>>>>>>> fee5c40e

@dataclass(eq=True, frozen=True)
class Deferred(LogicNode):
    """
    Represents a logical AST expression for an expression `ex` of type `type`,
    yet to be evaluated.

    Attributes:
        ex: The expression to be evaluated.
        type_: The type of the expression.
    """

    ex: Any
    type_: Any


@dataclass(eq=True, frozen=True)
class Field(LogicNode):
    """
    Represents a logical AST expression for a field named `name`.
    Fields are used to name the dimensions of a tensor. The named
    tensor is referred to as a "table".

    Attributes:
        name: The name of the field.
    """

    name: str


@dataclass(eq=True, frozen=True)
class Alias(LogicNode):
    """
    Represents a logical AST expression for an alias named `name`. Aliases are used to
    refer to tables in the program.

    Attributes:
        name: The name of the alias.
    """

    name: str


@dataclass(eq=True, frozen=True)
class Table(LogicTree, LogicExpression):
    """
    Represents a logical AST expression for a tensor object `tns`, indexed by fields
    `idxs...`. A table is a tensor with named dimensions.

    Attributes:
        tns: The tensor object.
        idxs: The fields indexing the tensor.
    """

    tns: Immediate | Deferred
    idxs: tuple[Field, ...]

    def children(self):
        """Returns the children of the node."""
        return [self.tns, *self.idxs]

    def get_fields(self) -> list[Field]:
        """Returns fields of the node."""
        return [*self.idxs]

    @classmethod
    def make_term(cls, head, tns, *idxs):
        return head(tns, idxs)


@dataclass(eq=True, frozen=True)
class MapJoin(LogicTree, LogicExpression):
    """
    Represents a logical AST expression for mapping the function `op` across `args...`.
    Dimensions which are not present are broadcasted. Dimensions which are
    present must match.  The order of fields in the mapjoin is
    `unique(vcat(map(getfields, args)...))`

    Attributes:
        op: The function to map.
        args: The arguments to map the function across.
    """

    op: LogicNode
    args: tuple[LogicExpression, ...]

    def children(self):
        """Returns the children of the node."""
        return [self.op, *self.args]

    def get_fields(self) -> list[Field]:
        """Returns fields of the node."""
        # (mtsokol) I'm not sure if this comment still applies - the order is preserved.
        # TODO: this is wrong here: the overall order should at least be concordant with
        # the args if the args are concordant
        fields = [f for fs in (x.get_fields() for x in self.args) for f in fs]
        return list(dict.fromkeys(fields))

    @classmethod
    def make_term(cls, head, op, *args):
        return head(op, args)


@dataclass(eq=True, frozen=True)
class Aggregate(LogicTree):
    """
    Represents a logical AST statement that reduces `arg` using `op`, starting
    with `init`.  `idxs` are the dimensions to reduce. May happen in any order.

    Attributes:
        op: The reduction operation.
        init: The initial value for the reduction.
        arg: The argument to reduce.
        idxs: The dimensions to reduce.
    """

    op: LogicNode
    init: LogicNode
    arg: LogicExpression
    idxs: tuple[LogicNode, ...]

    def children(self):
        """Returns the children of the node."""
        return [self.op, self.init, self.arg, *self.idxs]

    def get_fields(self) -> list[Field]:
        """Returns fields of the node."""
        assert isinstance(self.arg, LogicExpression)
        return [field for field in self.arg.get_fields() if field not in self.idxs]

    @classmethod
    def make_term(cls, head, op, init, arg, *idxs):
        return head(op, init, arg, idxs)


@dataclass(eq=True, frozen=True)
class Reorder(LogicTree, LogicExpression):
    """
    Represents a logical AST statement that reorders the dimensions of `arg` to be
    `idxs...`. Dimensions known to be length 1 may be dropped. Dimensions that do not
    exist in `arg` may be added.

    Attributes:
        arg: The argument to reorder.
        idxs: The new order of dimensions.
    """

    arg: LogicNode
    idxs: tuple[Field, ...]

    def children(self):
        """Returns the children of the node."""
        return [self.arg, *self.idxs]

    def get_fields(self) -> list[Field]:
        """Returns fields of the node."""
        return [*self.idxs]

    @classmethod
    def make_term(cls, head, arg, *idxs):
        return head(arg, idxs)


@dataclass(eq=True, frozen=True)
class Relabel(LogicTree, LogicExpression):
    """
    Represents a logical AST statement that relabels the dimensions of `arg` to be
    `idxs...`.

    Attributes:
        arg: The argument to relabel.
        idxs: The new labels for dimensions.
    """

    arg: LogicNode
    idxs: tuple[Field, ...]

    def children(self):
        """Returns the children of the node."""
        return [self.arg, *self.idxs]

    def get_fields(self) -> list[Field]:
        """Returns fields of the node."""
        return [*self.idxs]

    @classmethod
    def make_term(cls, head, arg, *idxs):
        return head(arg, idxs)


@dataclass(eq=True, frozen=True)
class Reformat(LogicTree):
    """
    Represents a logical AST statement that reformats `arg` into the tensor `tns`.

    Attributes:
        tns: The target tensor.
        arg: The argument to reformat.
    """

    tns: LogicNode
    arg: LogicExpression

    def children(self):
        """Returns the children of the node."""
        return [self.tns, self.arg]

    def get_fields(self) -> list[Field]:
        """Returns fields of the node."""
        assert isinstance(self.arg, LogicExpression)
        return self.arg.get_fields()


@dataclass(eq=True, frozen=True)
class Subquery(LogicTree, LogicExpression):
    """
    Represents a logical AST statement that evaluates `rhs`, binding the result to
    `lhs`, and returns `rhs`.

    Attributes:
        lhs: The left-hand side of the binding.
        arg: The argument to evaluate.
    """

    lhs: LogicNode
    arg: LogicNode

    def children(self):
        """Returns the children of the node."""
        return [self.lhs, self.arg]

    def get_fields(self) -> list[Field]:
        """Returns fields of the node."""
        assert isinstance(self.arg, LogicExpression)
        return self.arg.get_fields()


@dataclass(eq=True, frozen=True)
class Query(LogicTree):
    """
    Represents a logical AST statement that evaluates `rhs`, binding the result to
    `lhs`.

    Attributes:
        lhs: The left-hand side of the binding.
        rhs: The right-hand side to evaluate.
    """

    lhs: LogicNode
    rhs: LogicNode

    def children(self):
        """Returns the children of the node."""
        return [self.lhs, self.rhs]


@dataclass(eq=True, frozen=True)
class Produces(LogicTree):
    """
    Represents a logical AST statement that returns `args...` from the current plan.
    Halts execution of the program.

    Attributes:
        args: The arguments to return.
    """

    args: tuple[LogicNode, ...]

    def children(self):
        """Returns the children of the node."""
        return [*self.args]

    @classmethod
    def make_term(cls, head, *args):
        return head(args)


@dataclass(eq=True, frozen=True)
class Plan(LogicTree):
    """
    Represents a logical AST statement that executes a sequence of statements
    `bodies...`. Returns the last statement.

    Attributes:
        bodies: The sequence of statements to execute.
    """

    bodies: tuple[LogicNode, ...] = ()

    def children(self):
        """Returns the children of the node."""
        return [*self.bodies]

    @classmethod
    def make_term(cls, head, *val):
        return head(val)<|MERGE_RESOLUTION|>--- conflicted
+++ resolved
@@ -4,13 +4,9 @@
 from dataclasses import dataclass
 from typing import Any, Self
 
-<<<<<<< HEAD
 from ..symbolic import Term, TermTree
-=======
+
 import numpy as np
-
-from ..symbolic import Term
->>>>>>> fee5c40e
 
 
 @dataclass(eq=True, frozen=True)
@@ -60,27 +56,9 @@
 
     val: Any
 
-<<<<<<< HEAD
-=======
-    @staticmethod
-    def is_expr():
-        """Determines if the node is an expression."""
-        return False
-
-    @staticmethod
-    def is_stateful():
-        """Determines if the node is stateful."""
-        return False
-
-    def get_fields(self):
-        """Returns fields of the node."""
-        return []
-
     def __hash__(self):
         val = self.val
         return id(val) if isinstance(val, np.ndarray) else hash(val)
-
->>>>>>> fee5c40e
 
 @dataclass(eq=True, frozen=True)
 class Deferred(LogicNode):
