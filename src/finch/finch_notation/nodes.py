from __future__ import annotations

from abc import ABC, abstractmethod
from dataclasses import asdict, dataclass
from typing import Any

from ..algebra import element_type, query_property, return_type
<<<<<<< HEAD
from ..finch_assembly import AssemblyNode
from ..symbolic import Format, Term, TermTree
=======
from ..symbolic import Term, TermTree, literal_repr
>>>>>>> 4d791896


@dataclass(eq=True, frozen=True)
class NotationNode(Term, ABC):
    """
    NotationNode

    Base class for all Finch Notation nodes
    """

    @classmethod
    def head(cls):
        """Returns the head of the node."""
        return cls

    @classmethod
    def make_term(cls, head, *children):
        return head.from_children(*children)

    @classmethod
    def from_children(cls, *children):
        return cls(*children)


@dataclass(eq=True, frozen=True)
class NotationTree(NotationNode, TermTree):
    @property
    @abstractmethod
    def children(self) -> list[NotationNode]:  # type: ignore[override]
        ...


class NotationExpression(NotationNode):
    """
    Notation AST expression base class.
    """

    @property
    @abstractmethod
    def result_format(self) -> Any:
        """
        Get the type of the expression.
        """
        ...


@dataclass(eq=True, frozen=True)
class Literal(NotationExpression):
    """
    Notation AST expression for the literal value `val`.
    """

    val: Any

    @property
    def result_format(self):
        return type(self.val)

    def __repr__(self) -> str:
        return literal_repr(type(self).__name__, asdict(self))


@dataclass(eq=True, frozen=True)
class Value(NotationExpression):
    """
    Notation AST expression for host code `val` expected to evaluate to a value of
    type `type_`.
    """

    ex: AssemblyNode
    type_: Any

    @property
    def result_format(self):
        return self.type_

    def __repr__(self) -> str:
        return literal_repr(type(self).__name__, asdict(self))


@dataclass(eq=True, frozen=True)
class Variable(NotationExpression):
    """
    Notation AST expression for a variable named `name`.

    Attributes:
        name: The name of the variable.
        type_: The type of the variable.
    """

    name: str
    type_: Any = None

    @property
    def result_format(self):
        return self.type_

    def __repr__(self) -> str:
        return literal_repr(type(self).__name__, asdict(self))


@dataclass(eq=True, frozen=True)
class Call(NotationTree, NotationExpression):
    """
    Notation AST expression for the result of calling the function `op` on
    `args...`.
    """

    op: Literal
    args: tuple[NotationNode, ...]

    @property
    def result_format(self):
        arg_types = [a.result_format for a in self.args]
        return return_type(self.op.val, *arg_types)

    @classmethod
    def from_children(cls, op, *args):
        return cls(op, args)

    @property
    def children(self):
        return [self.op, *self.args]


class AccessMode(NotationNode):
    """
    Notation AST node representing the access mode of a tensor.
    """


class AccessFormat(Format):
    obj: Any

    def __init__(self, obj: Any):
        self.obj = obj

    def __eq__(self, other):
        if not isinstance(other, AccessFormat):
            return False
        return self.obj == other.obj

    def __hash__(self):
        return hash(self.obj)

    @property
    def element_type(self):
        """
        Returns the element type of the access format.
        """
        return element_type(self.obj)


@dataclass(eq=True, frozen=True)
class Access(NotationTree, NotationExpression):
    """
    Notation AST expression representing the value of tensor `tns` at the indices
    `idx...`.
    """

    tns: NotationNode
    mode: AccessMode
    idxs: tuple[NotationNode, ...]

    @property
    def result_format(self):
        if len(self.idxs) == 0:
            return self.tns.result_format
        return AccessFormat(self.tns.result_format)

    @classmethod
    def from_children(cls, tns, mode, *idxs):
        return cls(tns, mode, idxs)

    @property
    def children(self):
        return [self.tns, self.mode, *self.idxs]


@dataclass(eq=True, frozen=True)
class Read(AccessMode):
    """
    Notation AST node representing a read-only access mode for a tensor.
    This mode allows reading the value of a tensor without modifying it.
    """

    @property
    def children(self):
        return []


@dataclass(eq=True, frozen=True)
class Update(AccessMode, NotationTree):
    """
    Notation AST node representing an update access mode for a tensor.  This
    mode allows reading and modifying the value of a tensor.  Increment
    operations are allowed in this mode, and will use the update operation `op`
    to increment `ref` with `val` as `ref = op(ref, val)`.  To overwrite the
    value of a tensor, use the ops `algebra.overwrite` or `algebra.InitWrite`.
    Attributes:
        op: The operation used to update the value of the tensor.
    """

    op: NotationNode

    @property
    def children(self):
        return [self.op]


@dataclass(eq=True, frozen=True)
class Increment(NotationTree):
    """
    Notation AST statement that updates the value `lhs` using `rhs`.
    """

    lhs: NotationNode
    rhs: NotationNode

    @property
    def children(self):
        return [self.lhs, self.rhs]


@dataclass(eq=True, frozen=True)
class Unwrap(NotationTree):
    """
    Notation AST statement that unwraps the scalar value from a 0-dimensional
    tensor `arg`.
    """

    arg: NotationNode

    @property
    def children(self):
        return [self.arg]

    def result_format(self):
        """
        Returns the type of the unwrapped value.
        """
        return element_type(self.arg.result_format)


@dataclass(eq=True, frozen=True)
class Cached(NotationTree, NotationExpression):
    """
    Notation AST expression `arg`, equivalent to the quoted expression `ref`.

    Often used after the compiler caches the computation `ref` into a variable
    `arg`, but we still wish to refer to the original expression to prove
    properties about it.
    """

    arg: NotationNode
    ref: NotationNode

    @property
    def result_format(self):
        return self.arg.result_format

    @property
    def children(self):
        return [self.arg, self.ref]


@dataclass(eq=True, frozen=True)
class Loop(NotationTree):
    """
    Notation AST statement that runs `body` for each value of `idx` in `ext`.
    """

    idx: NotationNode
    ext: NotationNode
    body: NotationNode

    @property
    def children(self):
        return [self.idx, self.ext, self.body]


@dataclass(eq=True, frozen=True)
class If(NotationTree):
    """
    Notation AST statement that only executes `body` if `cond` is true.
    """

    cond: NotationNode
    body: NotationNode

    @property
    def children(self):
        return [self.cond, self.body]


@dataclass(eq=True, frozen=True)
class IfElse(NotationTree):
    """
    Notation AST statement that executes `then_body` if `cond` is true, otherwise
    executes `else_body`.
    """

    cond: NotationNode
    then_body: NotationNode
    else_body: NotationNode

    @property
    def children(self):
        return [self.cond, self.then_body, self.else_body]


@dataclass(eq=True, frozen=True)
class Assign(NotationTree):
    """
    Notation AST statement that defines `lhs` as having the value `rhs`.
    """

    lhs: NotationNode
    rhs: NotationNode

    @property
    def children(self):
        return [self.lhs, self.rhs]


@dataclass(eq=True, frozen=True)
class Stack(NotationExpression):
    """
    A logical AST expression representing an object using a set `obj` of
    expressions, variables, and literals in the target language.

    Attributes:
        obj: The object referencing symbolic variables defined in the target language.
        type: The type of the symbolic object.
    """

    obj: Any
    type: Any

    @property
    def result_format(self):
        """Returns the type of the expression."""
        return self.type


@dataclass(eq=True, frozen=True)
class Slot(NotationExpression):
    """
    Represents a register to a symbolic object. Using a register in an
    expression creates a copy of the object.

    Attributes:
        name: The name of the symbolic object to register.
        type: The type of the symbolic object.
    """

    name: str
    type: Any

    @property
    def result_format(self):
        """Returns the type of the expression."""
        return self.type


@dataclass(eq=True, frozen=True)
class Unpack(NotationTree):
    """
    Attempts to convert `rhs` into a symbolic, which can be registerd with
    `lhs`. The original object must not be accessed or modified until the
    corresponding `Repack` node is reached.

    Attributes:
        lhs: The symbolic object to write to.
        rhs: The original object to read from.
    """

    lhs: Slot
    rhs: NotationExpression

    @property
    def children(self):
        """Returns the children of the node."""
        return [self.lhs, self.rhs]


@dataclass(eq=True, frozen=True)
class Repack(NotationTree):
    """
    Registers updates from a symbolic object `val` with the original
    object. The original object may now be accessed and modified.

    Attributes:
        slot: The symbolic object to read from.
    """

    val: Slot

    @property
    def children(self):
        """Returns the children of the node."""
        return [self.val]


@dataclass(eq=True, frozen=True)
class Declare(NotationTree, NotationExpression):
    """
    Notation AST statement that declares `tns` with an initial value `init` reduced
    with `op` in the current scope.
    """

    tns: NotationNode
    init: NotationNode
    op: NotationNode
    shape: tuple[NotationNode, ...]

    @property
    def children(self):
        return [self.tns, self.init, self.op, *self.shape]

    @classmethod
    def from_children(cls, tns, init, op, *shape):
        """
        Creates a Declare node from its children.
        """
        return cls(tns, init, op, shape)

    @property
    def result_format(self):
        """
        Returns the type of the declared tensor.
        """
        return query_property(
            self.tns.result_format,
            "declare",
            "return_type",
            self.op.result_format,
            *[s.result_format for s in self.shape],
        )


@dataclass(eq=True, frozen=True)
class Freeze(NotationTree, NotationExpression):
    """
    Notation AST statement that freezes `tns` in the current scope after
    modifications with `op`.
    """

    tns: NotationNode
    op: NotationNode

    @property
    def children(self):
        return [self.tns, self.op]

    @property
    def result_format(self):
        """
        Returns the type of the frozen tensor.
        """
        return query_property(
            self.tns.result_format,
            "freeze",
            "return_type",
            self.op.result_format,
        )


@dataclass(eq=True, frozen=True)
class Thaw(NotationTree, NotationExpression):
    """
    Notation AST statement that thaws `tns` in the current scope, moving the tensor
    from read-only mode to update-only mode with a reduction operator `op`.
    """

    tns: NotationNode
    op: NotationNode

    @property
    def children(self):
        return [self.tns, self.op]

    @property
    def result_format(self):
        """
        Returns the type of the thawed tensor.
        """
        return query_property(
            self.tns.result_format,
            "thaw",
            "return_type",
            self.op.result_format,
        )


@dataclass(eq=True, frozen=True)
class Block(NotationTree):
    """
    Notation AST statement that executes each of its arguments in turn.
    """

    bodies: tuple[NotationNode, ...]

    @classmethod
    def from_children(cls, *bodies):
        return cls(bodies)

    @property
    def children(self):
        return list(self.bodies)


@dataclass(eq=True, frozen=True)
class Function(NotationTree):
    """
    Represents a logical AST statement that defines a function `fun` on the
    arguments `args...`.

    Attributes:
        name: The name of the function to define as a variable typed with the
            return type of this function.
        args: The arguments to the function.
        body: The body of the function. If it does not contain a return statement,
            the function returns the value of `body`.
    """

    name: Variable
    args: tuple[Variable, ...]
    body: NotationNode

    @property
    def children(self):
        """Returns the children of the node."""
        return [self.name, *self.args, self.body]

    @classmethod
    def from_children(cls, name, *args_body):
        """Creates a term with the given head and arguments."""
        *args, body = args_body
        return cls(name, tuple(args), body)


@dataclass(eq=True, frozen=True)
class Return(NotationTree):
    """
    Notation AST statement that returns the value of `val` from the current
    function.
    """

    val: NotationNode

    @property
    def children(self):
        """Returns the children of the node."""
        return [self.val]

    @classmethod
    def from_children(cls, val):
        return cls(val)


@dataclass(eq=True, frozen=True)
class Module(NotationTree):
    """
    Represents a group of functions. This is the toplevel translation unit for
    FinchNotation.

    Attributes:
        funcs: The functions defined in the module.
    """

    funcs: tuple[NotationNode, ...]

    @property
    def children(self):
        """Returns the children of the node."""
        return [*self.funcs]

    @classmethod
    def from_children(cls, *funcs):
        return cls(funcs)<|MERGE_RESOLUTION|>--- conflicted
+++ resolved
@@ -5,12 +5,12 @@
 from typing import Any
 
 from ..algebra import element_type, query_property, return_type
-<<<<<<< HEAD
+
 from ..finch_assembly import AssemblyNode
 from ..symbolic import Format, Term, TermTree
-=======
+
 from ..symbolic import Term, TermTree, literal_repr
->>>>>>> 4d791896
+
 
 
 @dataclass(eq=True, frozen=True)
