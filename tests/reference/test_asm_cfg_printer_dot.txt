ENTRY_0: #succs=[dot_product_2]

EXIT_1: #succs=[]

<<<<<<< HEAD
    dot_product_2: #succs=[dot_product_3, dot_product_4]
        a_0: np_buf_t(float64) = a_0
        b_0: np_buf_t(float64) = b_0
        c_0: float64 = 0.0
        a_: np_buf_t(float64) = unpack(a_1)
        b_: np_buf_t(float64) = unpack(b_1)
        #j#26_0: int64 = 0

    dot_product_3: #succs=[dot_product_2]
        assert(lt(#j#26_0, length(slot(a_, np_buf_t(float64)))))
        i_0: int64 = #j#26_0
        c_1: float64 = add(c_2, mul(load(slot(a_, np_buf_t(float64)), i_1), load(slot(b_, np_buf_t(float64)), i_2)))
        #j#26_0: int64 = add(#j#26_0, 1)

    dot_product_4: #succs=[dot_product_1]
        assert(not_(lt(#j#26_0, length(slot(a_, np_buf_t(float64))))))
        repack(a_)
        repack(b_)
        return c_3
=======
dot_product_2: #succs=[dot_product_4, dot_product_5]
    a_0: np_buf_t(float64) = a_0
    b_0: np_buf_t(float64) = b_0
    c_0: float64 = 0.0
    a_: np_buf_t(float64) = unpack(a_1)
    b_: np_buf_t(float64) = unpack(b_1)
    #j#49979_0: int64 = 0

dot_product_3: #succs=[EXIT_1]

dot_product_4: #succs=[dot_product_2]
    assert(lt(#j#49979_0, length(slot(a_, np_buf_t(float64)))))
    i_0: int64 = #j#49979_0
    c_1: float64 = add(c_2, mul(load(slot(a_, np_buf_t(float64)), i_1), load(slot(b_, np_buf_t(float64)), i_2)))
    #j#49979_0: int64 = add(#j#49979_0, 1)
>>>>>>> e6595a95

dot_product_5: #succs=[dot_product_3]
    assert(not_(lt(#j#49979_0, length(slot(a_, np_buf_t(float64))))))
    repack(a_)
    repack(b_)
    return c_3

dot_product_6: #succs=[dot_product_3]<|MERGE_RESOLUTION|>--- conflicted
+++ resolved
@@ -2,27 +2,6 @@
 
 EXIT_1: #succs=[]
 
-<<<<<<< HEAD
-    dot_product_2: #succs=[dot_product_3, dot_product_4]
-        a_0: np_buf_t(float64) = a_0
-        b_0: np_buf_t(float64) = b_0
-        c_0: float64 = 0.0
-        a_: np_buf_t(float64) = unpack(a_1)
-        b_: np_buf_t(float64) = unpack(b_1)
-        #j#26_0: int64 = 0
-
-    dot_product_3: #succs=[dot_product_2]
-        assert(lt(#j#26_0, length(slot(a_, np_buf_t(float64)))))
-        i_0: int64 = #j#26_0
-        c_1: float64 = add(c_2, mul(load(slot(a_, np_buf_t(float64)), i_1), load(slot(b_, np_buf_t(float64)), i_2)))
-        #j#26_0: int64 = add(#j#26_0, 1)
-
-    dot_product_4: #succs=[dot_product_1]
-        assert(not_(lt(#j#26_0, length(slot(a_, np_buf_t(float64))))))
-        repack(a_)
-        repack(b_)
-        return c_3
-=======
 dot_product_2: #succs=[dot_product_4, dot_product_5]
     a_0: np_buf_t(float64) = a_0
     b_0: np_buf_t(float64) = b_0
@@ -38,7 +17,6 @@
     i_0: int64 = #j#49979_0
     c_1: float64 = add(c_2, mul(load(slot(a_, np_buf_t(float64)), i_1), load(slot(b_, np_buf_t(float64)), i_2)))
     #j#49979_0: int64 = add(#j#49979_0, 1)
->>>>>>> e6595a95
 
 dot_product_5: #succs=[dot_product_3]
     assert(not_(lt(#j#49979_0, length(slot(a_, np_buf_t(float64))))))
