ENTRY_0: #succs=[dot_product_2]

EXIT_1: #succs=[]

dot_product_2: #succs=[dot_product_4, dot_product_5]
    a_0: np_buf_t(float64) = a_0
    b_0: np_buf_t(float64) = b_0
    c_0: float64 = 0.0
    a_: np_buf_t(float64) = unpack(a_1)
    b_: np_buf_t(float64) = unpack(b_1)
<<<<<<< HEAD
    #j#0_0: int64 = 0
=======
    j_0: int64 = 0
>>>>>>> fa37fe8e

dot_product_3: #succs=[EXIT_1]

dot_product_4: #succs=[dot_product_2]
<<<<<<< HEAD
    assert(lt(#j#0_0, length(slot(a_, np_buf_t(float64)))))
    i_0: int64 = #j#0_0
    c_1: float64 = add(c_2, mul(load(slot(a_, np_buf_t(float64)), i_1), load(slot(b_, np_buf_t(float64)), i_2)))
    #j#0_0: int64 = add(#j#0_0, 1)

dot_product_5: #succs=[dot_product_3]
    assert(not_(lt(#j#0_0, length(slot(a_, np_buf_t(float64))))))
=======
    assert(lt(j_0, length(slot(a_, np_buf_t(float64)))))
    i_0: int64 = j_0
    c_1: float64 = add(c_2, mul(load(slot(a_, np_buf_t(float64)), i_1), load(slot(b_, np_buf_t(float64)), i_2)))
    j_0: int64 = add(j_0, 1)

dot_product_5: #succs=[dot_product_3]
    assert(not_(lt(j_0, length(slot(a_, np_buf_t(float64))))))
>>>>>>> fa37fe8e
    repack(a_)
    repack(b_)
    return c_3

dot_product_6: #succs=[dot_product_3]<|MERGE_RESOLUTION|>--- conflicted
+++ resolved
@@ -8,24 +8,11 @@
     c_0: float64 = 0.0
     a_: np_buf_t(float64) = unpack(a_1)
     b_: np_buf_t(float64) = unpack(b_1)
-<<<<<<< HEAD
-    #j#0_0: int64 = 0
-=======
     j_0: int64 = 0
->>>>>>> fa37fe8e
 
 dot_product_3: #succs=[EXIT_1]
 
 dot_product_4: #succs=[dot_product_2]
-<<<<<<< HEAD
-    assert(lt(#j#0_0, length(slot(a_, np_buf_t(float64)))))
-    i_0: int64 = #j#0_0
-    c_1: float64 = add(c_2, mul(load(slot(a_, np_buf_t(float64)), i_1), load(slot(b_, np_buf_t(float64)), i_2)))
-    #j#0_0: int64 = add(#j#0_0, 1)
-
-dot_product_5: #succs=[dot_product_3]
-    assert(not_(lt(#j#0_0, length(slot(a_, np_buf_t(float64))))))
-=======
     assert(lt(j_0, length(slot(a_, np_buf_t(float64)))))
     i_0: int64 = j_0
     c_1: float64 = add(c_2, mul(load(slot(a_, np_buf_t(float64)), i_1), load(slot(b_, np_buf_t(float64)), i_2)))
@@ -33,7 +20,6 @@
 
 dot_product_5: #succs=[dot_product_3]
     assert(not_(lt(j_0, length(slot(a_, np_buf_t(float64))))))
->>>>>>> fa37fe8e
     repack(a_)
     repack(b_)
     return c_3
