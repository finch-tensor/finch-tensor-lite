import operator
import warnings

import pytest

import numpy as np
from numpy.testing import assert_allclose, assert_equal

import finchlite


# Utility function to generate random complex numpy tensors
def random_array(shape, dtype=np.complex128, rng: np.random.Generator | None = None):
    """Generates a random complex array. Uses integers for both real
    and imaginary parts to avoid floating-point issues in tests.

    Args:
        - shape: A tuple specifying the shape of the array.
        - dtype: The intended dtype of the randomly generated array.
        If nothing is provided, np.complex128 array is generated
        - rng: The random number generator to use. Providing one is strongly recommended
        for reproducibility. If no generator is provided, a new one is instantiated with
        random seed.

    Returns:
        A NumPy array of complex numbers with the given shape.
    """
    if rng is None:
        rng = np.random.default_rng()
    if dtype is bool:
        arr = rng.integers(0, 2, size=shape).astype(dtype)
    elif np.issubdtype(dtype, np.integer):
        arr = rng.integers(-100, 100, size=shape).astype(dtype)
    elif np.issubdtype(dtype, complex):
        real = rng.random(size=shape).astype(np.float32)
        imag = rng.random(size=shape).astype(np.float32)
        arr = (real + 1j * imag).astype(dtype)
    else:
        arr = rng.random(size=shape).astype(dtype)
    return arr


@pytest.mark.parametrize(
    "a, b",
    [
        (np.array([[1, 2], [3, 4]]), np.array([[5, 6], [7, 8]])),
        (np.array([[2, 0], [1, 3]]), np.array([[4, 1], [2, 2]])),
    ],
)
def test_matrix_multiplication(a, b):
    result = finchlite.fuse(
        lambda a, b: finchlite.reduce(
            operator.add, finchlite.multiply(finchlite.expand_dims(a, 2), b), axis=1
        ),
        a,
        b,
    )

    expected = np.matmul(a, b)

    assert_equal(result, expected)


class TestEagerTensorFType(finchlite.TensorFType):
    # This class doesn't define any pytests
    __test__ = False

    def __init__(self, fmt):
        self.fmt = fmt

    def __eq__(self, other):
        if not isinstance(other, TestEagerTensorFType):
            return False
        return self.fmt == other.fmt

    def __hash__(self):
        return hash(self.fmt)

    @property
    def fill_value(self):
        return finchlite.fill_value(self.fmt)

    @property
    def element_type(self):
        return finchlite.element_type(self.fmt)

    @property
    def shape_type(self):
        return finchlite.shape_type(self.fmt)


class TestEagerTensor(finchlite.EagerTensor):
    # This class doesn't define any pytests
    __test__ = False

    def __init__(self, array):
        self.array = np.array(array)

    def __repr__(self):
        return f"TestEagerTensor({self.array})"

    def __getitem__(self, item):
        return self.array[item]

    def __hash__(self):
        # TODO: correct hashing for ndarrays
        return id(self.array)

    @property
    def shape(self):
        return self.array.shape

    @property
    def ftype(self):
        return TestEagerTensorFType(finchlite.ftype(self.array))

    def to_numpy(self):
        return self.array


@pytest.mark.parametrize(
    "a, b",
    [
        (np.array([[1, 2], [3, 4]]), np.array([[5, 6], [7, 8]])),
        (np.array([[2, 0], [1, 3]]), np.array([[4, 1], [2, 2]])),
        (np.array([[2, 0], [1, 3]]), 2),
        (3, np.array([[2, 0], [1, 3]])),
        (np.array([[2, 0], [1, 3]]), True),
    ],
)
@pytest.mark.parametrize(
    "a_wrap",
    [
        lambda x: x,
        TestEagerTensor,
        finchlite.defer,
    ],
)
@pytest.mark.parametrize(
    "b_wrap",
    [
        lambda x: x,
        TestEagerTensor,
        finchlite.defer,
    ],
)
@pytest.mark.parametrize(
    "ops, np_op",
    [
        ((operator.add, finchlite.add, np.add), np.add),
        ((operator.sub, finchlite.subtract, np.subtract), np.subtract),
        ((operator.mul, finchlite.multiply, np.multiply), np.multiply),
        ((operator.and_, finchlite.bitwise_and, np.bitwise_and), np.bitwise_and),
        ((operator.or_, finchlite.bitwise_or, np.bitwise_or), np.bitwise_or),
        ((operator.xor, finchlite.bitwise_xor, np.bitwise_xor), np.bitwise_xor),
        (
            (operator.lshift, finchlite.bitwise_left_shift, np.bitwise_left_shift),
            np.bitwise_left_shift,
        ),
        (
            (operator.rshift, finchlite.bitwise_right_shift, np.bitwise_right_shift),
            np.bitwise_right_shift,
        ),
        (
            (
                operator.truediv,
                finchlite.truediv,
                np.true_divide,
                finchlite.divide,
                np.divide,
            ),
            np.true_divide,
        ),
        ((operator.floordiv, finchlite.floordiv, np.floor_divide), np.floor_divide),
<<<<<<< HEAD
        ((operator.mod, finchlite.mod, np.mod), np.mod),
        ((operator.pow, finchlite.power, np.power), np.power),
=======
        (
            (operator.mod, finchlite.mod, np.mod, finchlite.remainder, np.remainder),
            np.mod,
        ),
        ((operator.pow, finchlite.pow, np.pow), np.pow),
        ((finchlite.hypot, np.hypot), np.hypot),
>>>>>>> 07f58e8a
        ((finchlite.atan2, np.atan2), np.atan2),
        ((finchlite.logaddexp, np.logaddexp), np.logaddexp),
        ((finchlite.copysign, np.copysign), np.copysign),
        ((finchlite.nextafter, np.nextafter), np.nextafter),
        ((finchlite.logical_and, np.logical_and), np.logical_and),
        ((finchlite.logical_or, np.logical_or), np.logical_or),
        ((finchlite.logical_xor, np.logical_xor), np.logical_xor),
        ((operator.eq, finchlite.equal, np.equal), np.equal),
        ((operator.ne, finchlite.not_equal, np.not_equal), np.not_equal),
        ((operator.lt, finchlite.less, np.less), np.less),
        ((operator.le, finchlite.less_equal, np.less_equal), np.less_equal),
        ((operator.gt, finchlite.greater, np.greater), np.greater),
        (
            (operator.ge, finchlite.greater_equal, np.greater_equal),
            np.greater_equal,
        ),
    ],
)
def test_elementwise_operations(a, b, a_wrap, b_wrap, ops, np_op):
    wa = a_wrap(a)
    wb = b_wrap(b)

    with warnings.catch_warnings():
        warnings.filterwarnings(
            "ignore",
            category=RuntimeWarning,
            message="invalid value encountered in",
        )
        warnings.filterwarnings(
            "ignore",
            category=RuntimeWarning,
            message="divide by zero encountered in",
        )

        expected = np_op(a, b)

        for op in ops:
            result = op(wa, wb)

            if isinstance(wa, finchlite.LazyTensor) or isinstance(
                wb, finchlite.LazyTensor
            ):
                assert isinstance(result, finchlite.LazyTensor)

                result = finchlite.compute(result)

            assert_equal(result, expected)


@pytest.mark.parametrize(
    "a",
    [
        (np.array([[1, 2], [3, 4]])),
        (np.array([[2, 0], [1, 3]])),
    ],
)
@pytest.mark.parametrize(
    "a_wrap",
    [
        lambda x: x,
        TestEagerTensor,
        finchlite.defer,
    ],
)
@pytest.mark.parametrize(
    "ops, np_op",
    [
        ((operator.abs, finchlite.abs, np.abs), np.abs),
        ((operator.pos, finchlite.positive, np.positive), np.positive),
        ((operator.neg, finchlite.negative, np.negative), np.negative),
        (
            (operator.invert, finchlite.bitwise_inverse, np.bitwise_invert),
            np.bitwise_invert,
        ),
        ((finchlite.reciprocal, np.reciprocal), np.reciprocal),
        ((finchlite.sin, np.sin), np.sin),
        ((finchlite.sinh, np.sinh), np.sinh),
        ((finchlite.cos, np.cos), np.cos),
        ((finchlite.cosh, np.cosh), np.cosh),
        ((finchlite.tan, np.tan), np.tan),
        ((finchlite.tanh, np.tanh), np.tanh),
        ((finchlite.asin, np.asin), np.asin),
        ((finchlite.asinh, np.asinh), np.asinh),
        ((finchlite.acos, np.acos), np.acos),
        ((finchlite.acosh, np.acosh), np.acosh),
        ((finchlite.atan, np.atan), np.atan),
        ((finchlite.atanh, np.atanh), np.atanh),
        ((finchlite.round, np.round), np.round),
        ((finchlite.floor, np.floor), np.floor),
        ((finchlite.ceil, np.ceil), np.ceil),
        ((finchlite.trunc, np.trunc), np.trunc),
        ((finchlite.exp, np.exp), np.exp),
        ((finchlite.expm1, np.expm1), np.expm1),
        ((finchlite.log, np.log), np.log),
        ((finchlite.log1p, np.log1p), np.log1p),
        ((finchlite.log2, np.log2), np.log2),
        ((finchlite.log10, np.log10), np.log10),
        ((finchlite.signbit, np.signbit), np.signbit),
        ((finchlite.sqrt, np.sqrt), np.sqrt),
        ((finchlite.square, np.square), np.square),
        ((finchlite.sign, np.sign), np.sign),
        ((finchlite.isfinite, np.isfinite), np.isfinite),
        ((finchlite.isinf, np.isinf), np.isinf),
        ((finchlite.isnan, np.isnan), np.isnan),
        ((finchlite.logical_not, np.logical_not), np.logical_not),
    ],
)
def test_unary_operations(a, a_wrap, ops, np_op):
    wa = a_wrap(a)

    with warnings.catch_warnings():
        warnings.filterwarnings(
            "ignore",
            category=RuntimeWarning,
            message="invalid value encountered in",
        )
        warnings.filterwarnings(
            "ignore",
            category=RuntimeWarning,
            message="divide by zero encountered in",
        )

        expected = np_op(a)

        for op in ops:
            result = op(wa)

            if isinstance(wa, finchlite.LazyTensor):
                assert isinstance(result, finchlite.LazyTensor)

                result = finchlite.compute(result)

            assert_equal(result, expected)


@pytest.mark.parametrize(
    "a",
    [
        np.array([1 + 2j, 3 - 4j, 0 + 1j]),
        np.array([[1j, -1j], [2 + 3j, -4 - 5j]]),
    ],
)
@pytest.mark.parametrize(
    "a_wrap",
    [
        lambda x: x,
        TestEagerTensor,
        finchlite.defer,
    ],
)
@pytest.mark.parametrize(
    "op, np_op",
    [
        (finchlite.real, np.real),
        (finchlite.imag, np.imag),
    ],
)
def test_complex_operations(a, a_wrap, op, np_op):
    wa = a_wrap(a)

    with warnings.catch_warnings():
        warnings.filterwarnings(
            "ignore",
            category=RuntimeWarning,
            message="invalid value encountered in",
        )
        warnings.filterwarnings(
            "ignore",
            category=RuntimeWarning,
            message="divide by zero encountered in",
        )

        expected = np_op(a)
        result = op(wa)

        if isinstance(wa, finchlite.LazyTensor):
            assert isinstance(result, finchlite.LazyTensor)

            result = finchlite.compute(result)

        assert_equal(result, expected)


@pytest.mark.parametrize(
    "a, b, c",
    [
        (
            np.array([[1, 2], [3, 4]]),
            np.array([[1, 1], [1, 1]]),
            np.array([[3, 3], [3, 3]]),
        ),
        (
            np.array([[2, -1], [0, 5]]),
            None,
            np.array([[1, 1], [1, 1]]),
        ),
        (
            np.array([[0, -3], [5, 10]]),
            np.array([[0, 0], [0, 0]]),
            None,
        ),
        (
            np.array([[-5, 0], [10, 7]]),
            -2,
            2,
        ),
    ],
)
@pytest.mark.parametrize(
    "a_wrap",
    [
        lambda x: x,
        TestEagerTensor,
        finchlite.defer,
    ],
)
@pytest.mark.parametrize(
    "b_wrap",
    [
        lambda x: x,
        TestEagerTensor,
        finchlite.defer,
    ],
)
@pytest.mark.parametrize(
    "c_wrap",
    [
        lambda x: x,
        TestEagerTensor,
        finchlite.defer,
    ],
)
@pytest.mark.parametrize(
    "ops, np_op, caller",
    [
        ((finchlite.clip, np.clip), np.clip, lambda op, a, b, c: op(a, min=b, max=c)),
    ],
)
def test_ternary_operations(a, b, c, a_wrap, b_wrap, c_wrap, ops, np_op, caller):
    wa = a_wrap(a)
    wb = b_wrap(b)
    wc = c_wrap(c)

    with warnings.catch_warnings():
        warnings.filterwarnings(
            "ignore",
            category=RuntimeWarning,
            message="invalid value encountered in",
        )
        warnings.filterwarnings(
            "ignore",
            category=RuntimeWarning,
            message="divide by zero encountered in",
        )

        expected = np_op(a, b, c)

        for op in ops:
            result = caller(op, wa, wb, wc)

            if (
                isinstance(wa, finchlite.LazyTensor)
                or isinstance(wb, finchlite.LazyTensor)
                or isinstance(wc, finchlite.LazyTensor)
            ):
                assert isinstance(result, finchlite.LazyTensor)

                result = finchlite.compute(result)

            assert_equal(result, expected)


@pytest.mark.parametrize(
    "a",
    [
        (np.array([[True, False, True, False], [False, False, False, False]])),
        (np.array([[1, 2], [3, 4]])),
        (np.array([[2, 0], [1, 3]])),
        (np.array([[1.00002, -12.618, 0, 0.001], [-1.414, -5.01, 0, 0]])),
        (np.array([[0, 0.618, 0, 0.001], [0, 0.01, 0, 0]])),
        (np.array([[10000.0, 1.0, -89.0, 78], [401.0, 3, 5, 10.2]])),
    ],
)
@pytest.mark.parametrize(
    "a_wrap",
    [
        lambda x: x,
        TestEagerTensor,
        finchlite.defer,
    ],
)
@pytest.mark.parametrize(
    "ops, np_op",
    [
        ((finchlite.prod, np.prod), np.prod),
        ((finchlite.sum, np.sum), np.sum),
        ((finchlite.any, np.any), np.any),
        ((finchlite.all, np.all), np.all),
        ((finchlite.min, np.min), np.min),
        ((finchlite.max, np.max), np.max),
        ((finchlite.mean, np.mean), np.mean),
        ((finchlite.std, np.std), np.std),
        ((finchlite.var, np.var), np.var),
    ],
)
@pytest.mark.parametrize(
    "axis",
    [
        None,
        0,
        1,
        (0, 1),
    ],
)
def test_reduction_operations(a, a_wrap, ops, np_op, axis):
    wa = a_wrap(a)

    expected = np_op(a, axis=axis)

    for op in ops:
        result = op(wa, axis=axis)

        if isinstance(wa, finchlite.LazyTensor):
            assert isinstance(result, finchlite.LazyTensor)

            result = finchlite.compute(result)

        if np.issubdtype(expected.dtype, np.floating) or np.issubdtype(
            expected.dtype, np.complexfloating
        ):
            assert_allclose(result, expected, rtol=1e-15, atol=0.0)
        else:
            assert_equal(result, expected)


@pytest.mark.usefixtures(
    "interpreter_scheduler"
)  # batched and broadcasting not supported
@pytest.mark.parametrize(
    "a, b",
    [
        # 1D x 1D (dot product)
        (np.array([1, 2, 3]), np.array([4, 5, 6])),
        # 2D x 2D
        (np.array([[1, 2], [3, 4]]), np.array([[5, 6], [7, 8]])),
        # 2D x 1D
        (np.array([[1, 2], [3, 4]]), np.array([5, 6])),
        # 1D x 2D
        (np.array([1, 2]), np.array([[3, 4], [5, 6]])),
        # 3D x 3D (batched matmul)
        (
            np.arange(2 * 3 * 4).reshape(2, 3, 4),
            np.arange(2 * 4 * 5).reshape(2, 4, 5),
        ),
        # Broadcasting cases
        # 1D x 2D (broadcasting)
        (np.array([1, 2]), np.arange(2 * 4).reshape(2, 4)),
        # 1D x 3D (broadcasting)
        (np.array([1, 2]), np.arange(3 * 2 * 5).reshape(3, 2, 5)),
        #  4D x 3D (broadcasting)
        (
            np.arange(7 * 2 * 4 * 3).reshape(7, 2, 4, 3),
            np.arange(2 * 3 * 4).reshape(2, 3, 4),
        ),
        # 3D x 1D (broadcasting)
        (np.arange(3 * 2 * 4).reshape(3, 2, 4), np.arange(4)),
        # (1, 3, 2) x (5, 2, 3)
        (np.arange(1 * 3 * 2).reshape(1, 3, 2), np.arange(5 * 2 * 3).reshape(5, 2, 3)),
        # Complex numbers, 4D x 5D
        (
            random_array((2, 3, 4, 5)),
            random_array((3, 5, 6)),
        ),
        # mismatch dimensions
        (
            np.arange(7 * 2 * 3 * 4).reshape(7, 2, 3, 4),
            np.arange(2 * 3 * 4).reshape(2, 3, 4),
        ),
        (np.arange(5), np.arange(4)),
    ],
)
@pytest.mark.parametrize(
    "a_wrap",
    [
        lambda x: x,
        TestEagerTensor,
        finchlite.defer,
    ],
)
@pytest.mark.parametrize(
    "b_wrap",
    [
        lambda x: x,
        TestEagerTensor,
        finchlite.defer,
    ],
)
def test_matmul(a, b, a_wrap, b_wrap):
    """
    Tests for matrix multiplication using finch's matmul function.
    """
    wa = a_wrap(a)
    wb = b_wrap(b)

    try:
        expected = np.linalg.matmul(a, b)
    except ValueError:
        with pytest.raises(ValueError):
            finchlite.matmul(wa, wb)  # make sure matmul raises error too
            _ = wa @ wb
        return

    result = finchlite.matmul(wa, wb)
    result_with_op = wa @ wb  # make sure the operator overload works too
    result_with_np = np.matmul(wa, wb)

    if isinstance(wa, finchlite.LazyTensor) or isinstance(wb, finchlite.LazyTensor):
        assert isinstance(result, finchlite.LazyTensor)
        result = finchlite.compute(result)
        result_with_op = finchlite.compute(result_with_op)
        result_with_np = finchlite.compute(result_with_np)

    assert isinstance(result, np.ndarray)
    assert expected.dtype == result.dtype, (
        f"Expected dtype {expected.dtype}, got {result.dtype}"
    )
    assert_allclose(result, expected)
    assert_allclose(result_with_op, expected)
    assert_allclose(result_with_np, expected)


@pytest.mark.usefixtures("interpreter_scheduler")  # TODO: remove
@pytest.mark.parametrize(
    "a",
    [
        np.arange(6).reshape(2, 3),
        np.arange(12).reshape(1, 12),
        np.arange(24).reshape(2, 3, 4),  # 3D array
        # Complex
        random_array((5, 1, 4)),
    ],
)
@pytest.mark.parametrize(
    "a_wrap",
    [
        lambda x: x,
        TestEagerTensor,
        finchlite.defer,
    ],
)
def test_matrix_transpose(a, a_wrap):
    """
    Tests for matrix transpose
    """
    a = np.array(a)
    wa = a_wrap(a)
    expected = np.linalg.matrix_transpose(a)

    result = finchlite.matrix_transpose(wa)
    if isinstance(result, finchlite.LazyTensor):
        result = finchlite.compute(result)
    assert_equal(result, expected)


@pytest.mark.usefixtures("interpreter_scheduler")  # TODO: remove
@pytest.mark.parametrize(
    "a, b, axes",
    [
        # 1D x 1D (dot product)
        (np.array([1, 2, 3]), np.array([4, 5, 6]), 0),
        # axes as int
        (np.arange(6).reshape(2, 3), np.arange(12).reshape(3, 4), 1),
        (np.arange(24).reshape(2, 3, 4), np.arange(12).reshape(4, 3), 1),
        (np.arange(24).reshape(2, 4, 3), np.arange(24).reshape(4, 3, 2), 2),
        # axes as tuple of sequences
        (
            np.arange(24).reshape(2, 3, 4),
            np.arange(24).reshape(4, 3, 2),
            ([1, 2], [1, 0]),
        ),
        (
            np.arange(60).reshape(3, 4, 5),
            np.arange(24).reshape(4, 3, 2),
            ([0, 1], [1, 0]),
        ),
        # axes=0 (outer product)
        (np.arange(3), np.arange(4), 0),
        (np.arange(8 * 7 * 5).reshape(8, 7, 5), np.arange(12).reshape(3, 4, 1), 0),
        # complex
        (random_array((2, 3)), random_array((3, 4)), 1),
        (
            random_array((3, 5, 4, 6)),
            random_array((6, 4, 5, 3)),
            ([2, 1, 3], [1, 2, 0]),
        ),
        # mismatched axes (should raise)
        (np.arange(6).reshape(2, 3), np.arange(8).reshape(2, 4), 1),
    ],
)
@pytest.mark.parametrize(
    "a_wrap",
    [
        lambda x: x,
        TestEagerTensor,
        finchlite.defer,
    ],
)
@pytest.mark.parametrize(
    "b_wrap",
    [
        lambda x: x,
        TestEagerTensor,
        finchlite.defer,
    ],
)
def test_tensordot(a, b, axes, a_wrap, b_wrap):
    """
    Tests for tensordot operation according to the Array API specification.
    See: https://data-apis.org/array-api/2024.12/API_specification/generated/array_api.tensordot.html
    """
    wa = a_wrap(a)
    wb = b_wrap(b)
    try:
        expected = np.tensordot(a, b, axes=axes)
    except ValueError:
        # tensordot should raise a ValueError
        with pytest.raises(ValueError):
            finchlite.tensordot(wa, wb, axes=axes)
        return
    result = finchlite.tensordot(wa, wb, axes=axes)

    if isinstance(wa, finchlite.LazyTensor) or isinstance(wb, finchlite.LazyTensor):
        assert isinstance(result, finchlite.LazyTensor)
        result = finchlite.compute(result)
    assert isinstance(result, np.ndarray)  # for type checker
    assert_allclose(result, expected)


@pytest.mark.parametrize(
    "x1, x2, axis",
    [
        # 1D x 1D (scalar result)
        (np.array([1.0, 2.0, 3.0]), np.array([4.0, 5.0, 6.0]), -1),
        # 2D x 2D (vector result)
        (np.array([[1.0, 2.0], [3.0, 4.0]]), np.array([[5.0, 6.0], [7.0, 8.0]]), -1),
        # 3D x 3D, axis=-1
        (
            np.arange(2 * 3 * 4, dtype=float).reshape(2, 3, 4),
            np.arange(2 * 3 * 4, dtype=float).reshape(2, 3, 4),
            -1,
        ),
        # 3D x 3D, axis=-2
        (
            np.arange(2 * 3 * 4, dtype=float).reshape(2, 3, 4),
            np.arange(2 * 3 * 4, dtype=float).reshape(2, 3, 4),
            -2,
        ),
        # Broadcasting: (2, 3, 4) x (4,)
        (
            np.arange(2 * 3 * 4, dtype=float).reshape(2, 3, 4),
            np.arange(4, dtype=float),
            -1,
        ),
        # Broadcasting: (3, 4) x (1, 4)
        (
            np.arange(3 * 4, dtype=float).reshape(3, 4),
            np.arange(4, dtype=float).reshape(1, 4),
            -1,
        ),
        # Complex numbers
        (np.array([1 + 2j, 3 + 4j]), np.array([5 - 1j, 2 + 2j]), -1),
        # axis=0
        (
            np.arange(2 * 3, dtype=float).reshape(2, 3),
            np.arange(2 * 3, dtype=float).reshape(2, 3),
            0,
        ),
        # Mismatched contracted axis
        (np.ones((2, 3)), np.ones((2, 4)), -1),
        (np.ones((5,)), np.ones((6,)), -1),
        # Broadcasting not allowed on contracted axis
        (np.ones((2, 3)), np.ones((1, 3)), 0),
    ],
)
@pytest.mark.parametrize(
    "x1_wrap",
    [
        lambda x: x,
        TestEagerTensor,
        finchlite.defer,
    ],
)
@pytest.mark.parametrize(
    "x2_wrap",
    [
        lambda x: x,
        TestEagerTensor,
        finchlite.defer,
    ],
)
def test_vecdot(x1, x2, axis, x1_wrap, x2_wrap):
    """
    Tests for vector dot product operation according to the Array API specification.
    See: https://data-apis.org/array-api/2024.12/API_specification/generated/array_api.vecdot.html
    """
    wx1 = x1_wrap(x1)
    wx2 = x2_wrap(x2)
    try:
        expected = np.linalg.vecdot(x1, x2, axis=axis)
    except ValueError:
        with pytest.raises(ValueError):
            finchlite.vecdot(wx1, wx2, axis=axis)
        return

    result = finchlite.vecdot(wx1, wx2, axis=axis)
    if isinstance(wx1, finchlite.LazyTensor) or isinstance(wx2, finchlite.LazyTensor):
        assert isinstance(result, finchlite.LazyTensor)
        result = finchlite.compute(result)

    assert isinstance(result, np.ndarray), "Result should be a NumPy array"
    assert_allclose(result, expected)


@pytest.mark.usefixtures("interpreter_scheduler")  # TODO: remove
@pytest.mark.parametrize(
    "x, axis, expected",
    [
        (np.array([[1], [2]]), 1, np.array([1, 2])),
        (np.array([[[3]]]), (0, 1), np.array([3])),
        (np.zeros((1, 2, 1, 3)), (0, 2), np.zeros((2, 3))),
        (np.array([[[1, 2, 3]]]), 0, np.array([[1, 2, 3]])),
    ],
)
def test_squeeze_valid(x, axis, expected):
    """
    Tests for squeeze operation
    """
    result = finchlite.squeeze(x, axis=axis)
    np.testing.assert_equal(result, expected)


@pytest.mark.parametrize(
    "x, axis",
    [
        (np.array([[1, 2], [3, 4]]), 0),  # axis 0 is not singleton
        (np.zeros((2, 1, 3)), (0, 2)),  # axis 0 and 2 not both singleton
        (np.ones((1, 2, 1)), (1,)),  # axis 1 is not singleton
    ],
)
def test_squeeze_invalid(x, axis):
    with pytest.raises(ValueError):
        finchlite.squeeze(x, axis=axis)


@pytest.mark.usefixtures("interpreter_scheduler")  # TODO: remove
@pytest.mark.parametrize(
    "x, axis",
    [
        (np.array([1, 2, 3]), 0),
        (np.array([1, 2, 3]), 1),
        (np.array([[1, 2], [3, 4]]), 0),
        (np.array([[1, 2], [3, 4]]), 1),
        (np.array([[1, 2], [3, 4]]), 2),
        (np.array([1, 2, 3]), -1),
        (np.array([1, 2, 3]), -2),
        (np.array([[1, 2], [3, 4]]), -1),
        (np.array([[1, 2], [3, 4]]), -3),
    ],
)
def test_expand_dims_valid(x, axis):
    expected = np.expand_dims(x, axis=axis)
    result = finchlite.expand_dims(x, axis=axis)
    np.testing.assert_equal(result, expected)


@pytest.mark.parametrize(
    "x, axis",
    [
        (np.array([1, 2, 3]), 3),  # out of bounds
        (np.array([1, 2, 3]), -4),  # out of bounds
        (np.array([[1, 2], [3, 4]]), 4),
        (np.array([[1, 2], [3, 4]]), -4),
    ],
)
def test_expand_dims_invalid(x, axis):
    with pytest.raises(IndexError):
        finchlite.expand_dims(x, axis=axis)


@pytest.mark.parametrize(
    "x",
    [
        0,
        0.0,
        -4,
        1,
        2.4,
        -1.54,
        True,
        False,
        float("inf"),
        float("-inf"),
        float("nan"),
        complex(1, 2),
        complex(0, 0),
    ],
)
@pytest.mark.parametrize("func", [complex, int, float, bool])
def test_scalar_coerce(x, func):
    """
    Tests for scalar coercion to different types.
    """
    if isinstance(x, complex) and func in [int, float]:
        # no defined behavior in spec
        return

    try:
        expected = func(x)
    except (ValueError, TypeError, OverflowError):
        with pytest.raises((ValueError, TypeError, OverflowError)):
            print(func(TestEagerTensor(np.array(x))))
        return
    result = func(TestEagerTensor(np.array(x)))
    assert isinstance(result, func), f"Result should be of type {func.__name__}"
    works = result == expected or np.isnan(result) and np.isnan(expected)
    assert works, f"Expected {expected}, got {result}"


@pytest.mark.usefixtures("interpreter_scheduler")  # TODO: remove
@pytest.mark.parametrize(
    "x, shape",
    [
        # ——— VALID CASES ———
        # scalar → 2×3
        (np.array(5), (2, 3)),
        # 1D int → 2×3
        (np.array([1, 2, 3]), (2, 3)),
        # 1D float → 1×3×2 (prepend one axis)
        (np.array([0.5, 1.5]), (1, 2, 2)),
        # 2D bool → 2×2×3 (prepend one axis)
        (np.array([[True, False, True]]), (2, 1, 3)),
        # 1-element → 2×1×3
        (np.array([7.0 + 4.2j]), (2, 1, 3)),
        # already matching shape (no change)
        (np.arange(6).reshape(2, 3), (2, 3)),
        # zero-length axis: (0,) → (4, 0)
        (np.empty((0,)), (4, 0)),
        # broadcast in middle: (1,4 +1j,1) → (3,4,2)
        (np.ones((1, 4, 1)), (3, 4, 2)),
        (np.arange(4).reshape(2, 2), (2, 2, 2)),
        # 1-dim can be broadcast to 0-dim: (3,1) → (3, 0)
        (np.array([1, 2, 3]).reshape(-1, 1), (3, 0)),
        # 0-dim can be prepended: (3, 2) → (0, 3, 2)
        (np.arange(6).reshape(3, 2), (0, 3, 2)),
        # ——— INVALID CASES ———
        # mismatched non-1 dim at end
        (np.array([1, 2, 3]), (2, 2)),
        # mismatched non-1 dim in middle
        (np.ones((2, 3, 4)), (2, 5, 4)),
        # broadcast on right side
        (np.arange(3).reshape(3, 1), (2, 3, 1, 5)),
    ],
)
@pytest.mark.parametrize(
    "x_wrap",
    [
        lambda x: x,
        TestEagerTensor,
        finchlite.defer,
    ],
)
def test_broadcast_to(x, shape, x_wrap):
    """
    Tests for broadcasting an array to a specified shape.
    """
    wx = x_wrap(x)
    # try NumPy’s broadcast_to first
    try:
        expected = np.broadcast_to(x, shape)
    except ValueError:
        # if NumPy cannot broadcast, we expect finch to raise
        with pytest.raises(ValueError):
            finchlite.broadcast_to(wx, shape)

    else:
        out = finchlite.broadcast_to(wx, shape)
        if isinstance(wx, finchlite.LazyTensor):
            out = finchlite.compute(out)
        assert_equal(out, expected, strict=True)


@pytest.mark.usefixtures("interpreter_scheduler")  # TODO: remove
@pytest.mark.parametrize(
    "shapes",
    [
        ((1, 2, 3), (4, 2, 3), (3,), (9, 4, 2, 3), (9, 1, 1, 3)),
        ((7, 2, 3, 4), (2, 3, 1), (2, 1, 1), (1, 2, 1, 1), (1,)),
        ((1,), (1,)),
        ((2, 3), (3, 2)),  # error
        ((1,), (4, 0)),
        ((0,), (1, 0)),
    ],
)
@pytest.mark.parametrize(
    "wrapper",
    [
        lambda x: x,
        TestEagerTensor,
        finchlite.defer,
    ],
)
def test_broadcast_arrays(shapes, wrapper, rng, random_wrapper):
    """
    Tests for broadcasting multiple arrays to a common shape.
    The wrapper is randomly applied to each shape to ensure
    """

    # Generate random arrays for each shape
    arrays = [rng.random(shape) for shape in shapes]
    wrapped_arrays = random_wrapper(arrays, wrapper)
    try:
        expected = np.broadcast_arrays(*arrays)
    except ValueError:
        with pytest.raises(ValueError):
            finchlite.broadcast_arrays(*wrapped_arrays)
        return
    result = finchlite.broadcast_arrays(*wrapped_arrays)
    if isinstance(result[0], finchlite.LazyTensor):
        assert all(isinstance(r, finchlite.LazyTensor) for r in result)
        result = finchlite.compute(result)  # compute all lazy tensors

    assert len(result) == len(expected), "Number of results does not match expected"
    for i, (res, exp) in enumerate(zip(result, expected, strict=True)):
        assert res.shape == exp.shape, (
            f"Shape mismatch: got {res.shape}, expected {exp.shape} at index {i}"
        )
        assert_equal(res, exp, "Values mismatch in broadcasted arrays")


@pytest.mark.usefixtures("interpreter_scheduler")  # TODO: remove
@pytest.mark.parametrize(
    "shapes_and_types, axis",
    [
        # Basic concatenation along axis 0 - same types
        ([(2, 3, np.float32), (2, 3, np.float32), (2, 3, np.float32)], 0),
        # Different shapes along concat axis
        ([(2, 3, np.int32), (4, 3, np.int32), (3, 3, np.int32)], 0),
        # Concatenation along axis 1
        ([(3, 2, np.float64), (3, 4, np.float64), (3, 1, np.float64)], 1),
        # Mixed types - int and float promotion
        ([(2, 3, np.int32), (2, 3, np.float64), (2, 3, np.float32)], 0),
        # Bool and numeric promotion
        ([(3, 2, bool), (3, 2, np.int8), (3, 2, np.uint8)], 0),
        # Concatenation with complex types
        ([(2, 3, np.complex64), (2, 3, np.float32), (2, 3, np.int32)], 0),
        # 3D arrays with negative axis
        ([(2, 3, 4, np.float32), (5, 3, 4, np.float32), (1, 3, 4, np.int64)], -3),
        # Empty arrays with mixed types
        ([(0, 3, np.float32), (0, 3, np.float64)], 0),
        # Single array (no-op) with special type
        ([(2, 3, np.uint16)], 0),
        # Flattened concatenation with axis=None - mixed types
        ([(2, 3, np.int32), (3, 2, np.float32), (1, 1, np.complex64)], None),
    ],
)
@pytest.mark.parametrize(
    "wrapper",
    [
        lambda x: x,
        TestEagerTensor,
        finchlite.defer,
    ],
)
def test_concat(shapes_and_types, axis, wrapper, rng, random_wrapper):
    """
    Tests for concatenating arrays along specified axis with various types.
    """
    # Generate arrays for each shape and type
    arrays = []

    for shape_and_type in shapes_and_types:
        shape, type = shape_and_type[:-1], shape_and_type[-1]
        arrays.append(random_array(shape, type, rng))

    # Apply wrapper (randomly to ensure mixed types work)
    wrapped_arrays = random_wrapper(arrays, wrapper)

    expected = np.concatenate(arrays, axis=axis)

    # Test finch's implementation
    result = finchlite.concat(wrapped_arrays, axis=axis)

    # Evaluate lazy tensors if needed
    if isinstance(result, finchlite.LazyTensor):
        result = finchlite.compute(result)

    assert_equal(result, expected, "Values mismatch in concatenated array", strict=True)


@pytest.mark.parametrize(
    "shapes",
    [
        # Incompatible shapes (not matching in non-concatenation dimensions)
        [(2, 3), (2, 4)],
        # Different ndims
        [(2, 3), (2, 3, 4)],
        # Mixed types but incompatible shapes
        [(3, 2), (4, 3)],
    ],
)
def test_concat_invalid(shapes, rng):
    """
    Tests error handling for invalid concatenation cases.
    """
    arrays = [rng.random(shape) for shape in shapes]

    with pytest.raises(ValueError):
        finchlite.concat(arrays, axis=0)


@pytest.mark.usefixtures("interpreter_scheduler")  # TODO: remove
@pytest.mark.parametrize(
    "shape, source, destination",
    [
        ((3, 4, 5), 0, -3),
        ((21, 1, 3, 2, 0), -1, -2),
        ((2, 3, 4), (0, 1), (2, 0)),
        ((5, 4, 3), (0, 1, 2), (-1, -2, -3)),
        ((5, 8, 9, 4, 3), (0, 1), (-1, 4)),  # error case
        ((5, 8, 9, 4, 3), (-9, 1), (-1, 74)),  # error case
    ],
)
@pytest.mark.parametrize(
    "wrapper",
    [
        lambda x: x,
        TestEagerTensor,
        finchlite.defer,
    ],
)
def test_moveaxis(shape, source, destination, wrapper, rng):
    """
    Tests for moving axes of an array to a new position.
    """
    # Generate a random array with the specified shape
    x = rng.random(shape)
    # Apply wrapper to input
    wrapped_x = wrapper(x)
    # Compute expected result using NumPy
    try:
        expected = np.moveaxis(x, source, destination)
    except ValueError:
        # If NumPy raises a ValueError, we expect finch to raise the same
        with pytest.raises(ValueError):
            finchlite.moveaxis(wrapped_x, source, destination)
        return

    result = finchlite.moveaxis(wrapped_x, source, destination)
    if isinstance(result, finchlite.LazyTensor):
        result = finchlite.compute(result)

    assert_equal(result, expected, "Values mismatch in moved axis array", strict=True)


@pytest.mark.usefixtures("interpreter_scheduler")  # TODO: remove
@pytest.mark.parametrize(
    "shapes_and_types, axis",
    [
        # Basic stacking along axis 0 (default)
        ([(2, 3, np.float32), (2, 3, np.float32), (2, 3, np.float32)], 0),
        # Stacking along axis 1
        ([(2, 3, np.float64), (2, 3, np.float64), (2, 3, np.float64)], 1),
        # Stacking along axis -1 (last dimension)
        ([(3, 2, np.int32), (3, 2, np.int32), (3, 2, np.int32)], -1),
        # Mixed types - should promote
        ([(2, 3, np.int32), (2, 3, np.float64), (2, 3, np.float32)], 0),
        # Stacking complex types
        ([(2, 3, np.complex64), (2, 3, np.float32), (2, 3, np.int32)], 0),
        # Empty arrays
        ([(0, 3, np.float32), (0, 3, np.float32)], 0),
        # Single array case
        ([(2, 3, np.uint16)], 0),
        # Invalid cases - Different shapes
        ([(2, 3, np.float32), (3, 3, np.float32)], 0),
        # Invalid axis (out of bounds)
        ([(2, 3, np.float32), (2, 3, np.float32)], 3),
        ([(2, 3, np.float32), (2, 3, np.float32)], -4),
    ],
)
@pytest.mark.parametrize(
    "wrapper",
    [
        lambda x: x,
        TestEagerTensor,
        finchlite.defer,
    ],
)
def test_stack(shapes_and_types, axis, wrapper, rng, random_wrapper):
    """
    Tests for stacking arrays along a new axis.
    """
    # Generate arrays for each shape and type
    arrays = []

    for shape_and_type in shapes_and_types:
        shape, dtype = shape_and_type[:-1], shape_and_type[-1]
        arrays.append(random_array(shape, dtype, rng))

    # Apply wrapper (randomly to ensure mixed types work)
    wrapped_arrays = random_wrapper(arrays, wrapper)

    try:
        # Get expected result from NumPy
        expected = np.stack(arrays, axis=axis)
    except ValueError:
        # Check that finch also raises an error
        with pytest.raises(ValueError):
            finchlite.stack(wrapped_arrays, axis=axis)
        return

    # Test finch's implementation
    result = finchlite.stack(wrapped_arrays, axis=axis)

    # Evaluate lazy tensors if needed
    if isinstance(result, finchlite.LazyTensor):
        result = finchlite.compute(result)

    assert_equal(result, expected, "Values mismatch in stacked array", strict=True)


@pytest.mark.usefixtures("interpreter_scheduler")  # TODO: remove
@pytest.mark.parametrize(
    "array_shape, axis, split_shape, expected_shape",
    [
        ((2, 6), 1, (2, 3), (2, 2, 3)),
        ((4, 6), -1, (2, 3), (4, 2, 3)),
        ((2, 24), 1, (2, 3, 4), (2, 2, 3, 4)),
        ((8, 3), 0, (2, 4), (2, 4, 3)),
        ((6,), 0, (1, 6), (1, 6)),
        ((2, 8), 1, (1, 8), (2, 1, 8)),
        # Edge case: 3D tensor with split in middle dimension
        ((3, 6, 4), 1, (2, 3), (3, 2, 3, 4)),
    ],
)
@pytest.mark.parametrize(
    "wrapper",
    [
        lambda x: x,
        TestEagerTensor,
        finchlite.defer,
    ],
)
def test_split_dims(array_shape, axis, split_shape, expected_shape, wrapper):
    """Test splitting a dimension into multiple dimensions."""
    # Create input tensor with identifiable values
    x = np.arange(np.prod(array_shape)).reshape(array_shape)
    wrapped_x = wrapper(x)
    expected = np.reshape(x, expected_shape)
    # Apply split_dims operation
    result = finchlite.split_dims(wrapped_x, axis, split_shape)
    # Compute if result is lazy
    if isinstance(result, finchlite.LazyTensor):
        result = finchlite.compute(result)

    assert_equal(result, expected, strict=True)


@pytest.mark.parametrize(
    "array_shape, axis, split_shape",
    [
        # Product of split shape doesn't match original dimension size
        ((2, 7), 1, (2, 3)),
        # Axis out of bounds
        ((2, 6), 2, (2, 3)),
        # Negative axis out of bounds
        ((2, 6), -3, (2, 3)),
        # Empty split shape
        ((2, 6), 1, ()),
    ],
)
def test_split_dims_errors(array_shape, axis, split_shape):
    """Test error cases for split_dims."""
    x = np.arange(np.prod(array_shape)).reshape(array_shape)
    with pytest.raises(ValueError):
        # error must be raised before computing
        finchlite.split_dims(x, axis, split_shape)


@pytest.mark.usefixtures("interpreter_scheduler")  # TODO: remove
@pytest.mark.parametrize(
    "array_shape, axes, expected_shape",
    [
        # Basic 2D to 1D combinations
        ((2, 3, 4), (1, 2), (2, 12)),
        # Negative axis indexing
        ((4, 2, 3), (-3, -2), (8, 3)),
        # (combine all dimensions)
        ((2, 3, 4), (0, 1, 2), (24,)),
        # 4D
        ((2, 3, 4, 5), (1, 2), (2, 12, 5)),
        # Edge case: dimensions with size 1
        ((1, 3, 1, 4), (0, 1), (3, 1, 4)),
        # Edge case: zero-size dimensions
        ((0, 3, 4), (1, 2), (0, 12)),
        ((2, 0, 3), (0, 1), (0, 3)),
    ],
)
@pytest.mark.parametrize(
    "wrapper",
    [
        lambda x: x,
        TestEagerTensor,
        finchlite.defer,
    ],
)
def test_combine_dims(array_shape, axes, expected_shape, wrapper):
    """Test combining multiple consecutive dimensions into one."""
    # Create input tensor with identifiable values
    x = np.arange(np.prod(array_shape)).reshape(array_shape)
    wrapped_x = wrapper(x)
    expected = np.reshape(x, expected_shape)

    # Apply combine_dims operation
    result = finchlite.combine_dims(wrapped_x, axes)

    # Compute if result is lazy
    if isinstance(result, finchlite.LazyTensor):
        result = finchlite.compute(result)

    assert_equal(result, expected, strict=True)


@pytest.mark.parametrize(
    "array_shape, axes",
    [
        # Non-consecutive axes
        ((2, 3, 4, 5), (0, 2)),
        # Axis out of bounds
        ((2, 3, 4), (2, 3)),
        ((2, 3), (-3, -2)),
        # Empty axes tuple
        ((2, 3, 4), ()),
        # Single axis (need at least 2 for consecutive)
        ((2, 3, 4), (1,)),
    ],
)
def test_combine_dims_errors(array_shape, axes):
    """Test error cases for combine_dims."""
    x = np.arange(np.prod(array_shape)).reshape(array_shape)
    with pytest.raises(ValueError):
        # error must be raised before computing
        finchlite.combine_dims(x, axes)


@pytest.mark.usefixtures("interpreter_scheduler")  # TODO: remove
@pytest.mark.parametrize(
    "array_shape, expected_shape",
    [
        # 2D array
        ((2, 3), (6,)),
        # 3D array
        ((2, 3, 4), (24,)),
        # 1D array (no change)
        ((6,), (6,)),
        # Scalar (0D) - should become 1D
        ((), (1,)),
        # Edge case: zero-size array
        ((0, 3), (0,)),
        # 4D array
        ((2, 1, 3, 2), (12,)),
    ],
)
@pytest.mark.parametrize(
    "wrapper",
    [
        lambda x: x,
        TestEagerTensor,
        finchlite.defer,
    ],
)
def test_flatten(array_shape, expected_shape, wrapper):
    """Test flattening arrays to 1D."""
    if array_shape == ():
        # Scalar case
        x = np.array(5)
    else:
        x = np.arange(np.prod(array_shape)).reshape(array_shape)

    wrapped_x = wrapper(x)
    expected = x.flatten() if array_shape != () else np.array([5])

    # Apply flatten operation
    result = finchlite.flatten(wrapped_x)

    # Compute if result is lazy
    if isinstance(result, finchlite.LazyTensor):
        result = finchlite.compute(result)

    assert_equal(result, expected, strict=True)<|MERGE_RESOLUTION|>--- conflicted
+++ resolved
@@ -172,17 +172,14 @@
             np.true_divide,
         ),
         ((operator.floordiv, finchlite.floordiv, np.floor_divide), np.floor_divide),
-<<<<<<< HEAD
         ((operator.mod, finchlite.mod, np.mod), np.mod),
         ((operator.pow, finchlite.power, np.power), np.power),
-=======
         (
             (operator.mod, finchlite.mod, np.mod, finchlite.remainder, np.remainder),
             np.mod,
         ),
         ((operator.pow, finchlite.pow, np.pow), np.pow),
         ((finchlite.hypot, np.hypot), np.hypot),
->>>>>>> 07f58e8a
         ((finchlite.atan2, np.atan2), np.atan2),
         ((finchlite.logaddexp, np.logaddexp), np.logaddexp),
         ((finchlite.copysign, np.copysign), np.copysign),
