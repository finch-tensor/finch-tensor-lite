import operator as op

import pytest

import numpy as np

from finchlite.galley.dc_stats import DC, DCStats
from finchlite.galley.dense_stat import DenseStats
from finchlite.galley.tensor_def import TensorDef

# ─────────────────────────────── TensorDef tests ─────────────────────────────────


def test_copy_and_getters():
    td = TensorDef(index_set=["i", "j"], dim_sizes={"i": 2.0, "j": 3.0}, fill_value=42)
    td_copy = td.copy()
    assert td_copy is not td
    assert td_copy.index_set == {"i", "j"}
    assert td_copy.dim_sizes == {"i": 2.0, "j": 3.0}
    assert td_copy.get_dim_size("j") == 3.0
    assert td_copy.fill_value == 42


@pytest.mark.parametrize(
    ("orig_axes", "new_axes"),
    [
        (["i", "j"], ["j", "i"]),
        (["x", "y", "z"], ["z", "y", "x"]),
    ],
)
def test_reindex_def(orig_axes, new_axes):
    dim_sizes = {axis: float(i + 1) for i, axis in enumerate(orig_axes)}
    td = TensorDef(index_set=orig_axes, dim_sizes=dim_sizes, fill_value=0)
    td2 = td.reindex_def(new_axes)
    assert td2.index_set == set(new_axes)
    for ax in new_axes:
        assert td2.get_dim_size(ax) == td.get_dim_size(ax)


def test_set_fill_value_and_relabel_index():
    td = TensorDef(index_set=["i"], dim_sizes={"i": 5.0}, fill_value=0)
    td2 = td.set_fill_value(7)
    assert td2.fill_value == 7

    td3 = td2.relabel_index("i", "k")
    assert "k" in td3.index_set and "i" not in td3.index_set
    assert td3.get_dim_size("k") == 5.0


def test_add_dummy_idx():
    td = TensorDef(index_set=["i"], dim_sizes={"i": 3.0}, fill_value=0)
    td2 = td.add_dummy_idx("j")
    assert td2.index_set == {"i", "j"}
    assert td2.get_dim_size("j") == 1.0

    td3 = td2.add_dummy_idx("j")
    assert td3.index_set == {"i", "j"}


@pytest.mark.parametrize(
    "defs, func, expected_axes, expected_dims, expected_fill",
    [
        # union of axes; first-wins on dim size; add fills
        (
            [
                ({"i", "j"}, {"i": 10.0, "j": 5.0}, 2.0),
                ({"i", "k"}, {"i": 20.0, "k": 7.0}, 3.0),
            ],
            op.add,
            {"i", "j", "k"},
            {"i": 10.0, "j": 5.0, "k": 7.0},
            5.0,
        ),
        # same axes: max over fills; first-wins on size still applies
        (
            [
                ({"i"}, {"i": 6.0}, 2.0),
                ({"i"}, {"i": 9.0}, 4.0),
            ],
            max,
            {"i"},
            {"i": 6.0},
            4.0,
        ),
        # three defs; sum fills via variadic callable
        (
            [
                ({"i"}, {"i": 5.0}, 1.0),
                ({"i"}, {"i": 5.0}, 2.0),
                ({"i"}, {"i": 5.0}, 3.0),
            ],
            lambda *xs: sum(xs),
            {"i"},
            {"i": 5.0},
            6.0,
        ),
    ],
)
def test_tensordef_mapjoin(defs, func, expected_axes, expected_dims, expected_fill):
    objs = [TensorDef(ax, dims, fv) for (ax, dims, fv) in defs]
    out = TensorDef.mapjoin(func, *objs)
    assert out.index_set == expected_axes
    assert out.dim_sizes == expected_dims
    assert out.fill_value == expected_fill


@pytest.mark.parametrize(
    (
        "op_func",
        "index_set",
        "dim_sizes",
        "fill_value",
        "reduce_fields",
        "expected_axes",
        "expected_dims",
        "expected_fill",
    ),
    [
        # addition: drop one axis (n = size('j') = 5) → fill' = 0.5 * 5
        (
            op.add,
            ["i", "j", "k"],
            {"i": 10.0, "j": 5.0, "k": 3.0},
            0.5,
            ["j"],
            {"i", "k"},
            {"i": 10.0, "k": 3.0},
            0.5 * 5,
        ),
        # addition: drop multiple axes (n = 4*16 = 64) → fill' = 7 * 64
        (
            op.add,
            ["a", "b", "c", "d"],
            {"a": 2.0, "b": 4.0, "c": 8.0, "d": 16.0},
            7.0,
            ["b", "d"],
            {"a", "c"},
            {"a": 2.0, "c": 8.0},
            7.0 * (4 * 16),
        ),
        # addition: no-op when reduce set is empty (n = 1) → fill unchanged
        (
            op.add,
            ["x", "y"],
            {"x": 3.0, "y": 9.0},
            1.0,
            [],
            {"x", "y"},
            {"x": 3.0, "y": 9.0},
            1.0,
        ),
        # addition: missing axis in reduce set → nothing reduced → fill unchanged
        (
            op.add,
            ["i", "j"],
            {"i": 5.0, "j": 6.0},
            0.0,
            ["z"],
            {"i", "j"},
            {"i": 5.0, "j": 6.0},
            0.0,
        ),
        # multiplication: reduce 'j' (n = 3) → fill' = (2.0) ** 3 = 8
        (
            op.mul,
            ["i", "j"],
            {"i": 2.0, "j": 3.0},
            2.0,
            ["j"],
            {"i"},
            {"i": 2.0},
            8.0,
        ),
        # idempotent op: reduce entire axis → empty shape
        (
            min,
            ["i"],
            {"i": 4.0},
            7.0,
            ["i"],
            set(),
            {},
            7.0,
        ),
    ],
)
def test_tensordef_aggregate(
    op_func,
    index_set,
    dim_sizes,
    fill_value,
    reduce_fields,
    expected_axes,
    expected_dims,
    expected_fill,
):
    d = TensorDef(index_set=index_set, dim_sizes=dim_sizes, fill_value=fill_value)
    out = TensorDef.aggregate(op_func, None, reduce_fields, d)

    assert out.index_set == expected_axes
    assert out.dim_sizes == expected_dims
    assert out.fill_value == expected_fill


# ─────────────────────────────── DenseStats tests ─────────────────────────────


def test_from_tensor_and_getters():
    arr = np.zeros((2, 3))
    ds = DenseStats(arr, ["i", "j"])

    assert ds.index_set == {"i", "j"}
    assert ds.get_dim_size("i") == 2.0
    assert ds.get_dim_size("j") == 3.0
    assert ds.fill_value == 0


@pytest.mark.parametrize(
    "shape, expected",
    [
        ((2, 3), 6.0),
        ((4, 5, 6), 120.0),
        ((1,), 1.0),
    ],
)
def test_estimate_non_fill_values(shape, expected):
    arr = np.zeros(shape)
    ds = DenseStats(arr, [f"x{i}" for i in range(len(shape))])
    assert ds.estimate_non_fill_values() == expected


def test_mapjoin_mul_and_add():
    A = np.ones((2, 3))
    B = np.ones((3, 4))
    dsa = DenseStats(A, ["i", "j"])
    dsb = DenseStats(B, ["j", "k"])

    dsm = DenseStats.mapjoin(op.mul, dsa, dsb)
    assert dsm.index_set == {"i", "j", "k"}
    assert dsm.get_dim_size("i") == 2.0
    assert dsm.get_dim_size("j") == 3.0
    assert dsm.get_dim_size("k") == 4.0
    assert dsm.fill_value == 0.0

    dsa2 = DenseStats(2 * A, ["i", "j"])
    ds_sum = DenseStats.mapjoin(op.add, dsa, dsa2)
    assert ds_sum.fill_value == 1 + 2


def test_aggregate_and_issimilar():
    A = np.ones((2, 3))
    dsa = DenseStats(A, ["i", "j"])

    ds_agg = DenseStats.aggregate(sum, None, ["j"], dsa)
    assert ds_agg.index_set == {"i"}
    assert ds_agg.get_dim_size("i") == 2.0
    assert ds_agg.fill_value == dsa.fill_value
    assert DenseStats.issimilar(dsa, dsa)


# ─────────────────────────────── DCStats tests ─────────────────────────────


@pytest.mark.parametrize(
    "tensor, fields, expected_dcs",
    [
        (np.array([], dtype=int), ["i"], set()),
        (np.array([1, 1, 1, 1]), ["i"], {DC(frozenset(), frozenset(["i"]), 4.0)}),
        (np.array([0, 1, 0, 0, 1]), ["i"], {DC(frozenset(), frozenset(["i"]), 2.0)}),
    ],
)
def test_dc_stats_vector(tensor, fields, expected_dcs):
    stats = DCStats(tensor, fields)
    assert stats.dcs == expected_dcs


@pytest.mark.parametrize(
    "tensor, fields, expected_dcs",
    [
        (np.zeros((0, 0), dtype=int), ["i", "j"], set()),
        (
            np.ones((3, 3), dtype=int),
            ["i", "j"],
            {
                DC(frozenset(), frozenset(["i", "j"]), 9.0),
                DC(frozenset(), frozenset(["i"]), 3.0),
                DC(frozenset(), frozenset(["j"]), 3.0),
                DC(frozenset(["i"]), frozenset(["i", "j"]), 3.0),
                DC(frozenset(["j"]), frozenset(["i", "j"]), 3.0),
            },
        ),
        (
            np.array(
                [
                    [1, 0, 1],
                    [0, 0, 0],
                    [1, 1, 0],
                ],
                dtype=int,
            ),
            ["i", "j"],
            {
                DC(frozenset(), frozenset(["i", "j"]), 4.0),
                DC(frozenset(), frozenset(["i"]), 3.0),
                DC(frozenset(), frozenset(["j"]), 2.0),
                DC(frozenset(["i"]), frozenset(["i", "j"]), 2.0),
                DC(frozenset(["j"]), frozenset(["i", "j"]), 2.0),
            },
        ),
    ],
)
def test_dc_stats_matrix(tensor, fields, expected_dcs):
    stats = DCStats(tensor, fields)
    assert stats.dcs == expected_dcs


@pytest.mark.parametrize(
    "tensor, fields, expected_dcs",
    [
        (np.zeros((0, 0, 0), dtype=int), ["i", "j", "k"], set()),
        (
            np.ones((2, 2, 2), dtype=int),
            ["i", "j", "k"],
            {
                DC(frozenset(), frozenset(["i", "j", "k"]), 8.0),
                DC(frozenset(), frozenset(["i"]), 2.0),
                DC(frozenset(), frozenset(["j"]), 2.0),
                DC(frozenset(), frozenset(["k"]), 2.0),
                DC(frozenset(["i"]), frozenset(["j", "k"]), 4.0),
                DC(frozenset(["j"]), frozenset(["i", "k"]), 4.0),
                DC(frozenset(["k"]), frozenset(["i", "j"]), 4.0),
            },
        ),
        (
            np.array(
                [
                    [[1, 0], [0, 0]],
                    [[0, 1], [1, 0]],
                ],
                dtype=int,
            ),
            ["i", "j", "k"],
            {
                DC(frozenset(), frozenset(["i", "j", "k"]), 3.0),
                DC(frozenset(), frozenset(["i"]), 2.0),
                DC(frozenset(), frozenset(["j"]), 2.0),
                DC(frozenset(), frozenset(["k"]), 2.0),
                DC(frozenset(["i"]), frozenset(["j", "k"]), 2.0),
                DC(frozenset(["j"]), frozenset(["i", "k"]), 2.0),
                DC(frozenset(["k"]), frozenset(["i", "j"]), 2.0),
            },
        ),
    ],
)
def test_dc_stats_3d(tensor, fields, expected_dcs):
    stats = DCStats(tensor, fields)
    assert stats.dcs == expected_dcs


@pytest.mark.parametrize(
    "tensor, fields, expected_dcs",
    [
        (np.zeros((0, 0, 0, 0), dtype=int), ["i", "j", "k", "l"], set()),
        (
            np.ones((2, 2, 2, 2), dtype=int),
            ["i", "j", "k", "l"],
            {
                DC(frozenset(), frozenset(["i", "j", "k", "l"]), 16.0),
                DC(frozenset(), frozenset(["i"]), 2.0),
                DC(frozenset(), frozenset(["j"]), 2.0),
                DC(frozenset(), frozenset(["k"]), 2.0),
                DC(frozenset(), frozenset(["l"]), 2.0),
                DC(frozenset(["i"]), frozenset(["j", "k", "l"]), 8.0),
                DC(frozenset(["j"]), frozenset(["i", "k", "l"]), 8.0),
                DC(frozenset(["k"]), frozenset(["i", "j", "l"]), 8.0),
                DC(frozenset(["l"]), frozenset(["i", "j", "k"]), 8.0),
            },
        ),
        (
            np.array(
                [
                    [
                        [[1, 0], [0, 0]],
                        [[0, 0], [0, 1]],
                    ],
                    [
                        [[0, 0], [1, 0]],
                        [[0, 0], [0, 0]],
                    ],
                ],
                dtype=int,
            ),
            ["i", "j", "k", "l"],
            {
                DC(frozenset(), frozenset(["i", "j", "k", "l"]), 3.0),
                DC(frozenset(), frozenset(["i"]), 2.0),
                DC(frozenset(), frozenset(["j"]), 2.0),
                DC(frozenset(), frozenset(["k"]), 2.0),
                DC(frozenset(), frozenset(["l"]), 2.0),
                DC(frozenset(["i"]), frozenset(["j", "k", "l"]), 2.0),
                DC(frozenset(["j"]), frozenset(["i", "k", "l"]), 2.0),
                DC(frozenset(["k"]), frozenset(["i", "j", "l"]), 2.0),
                DC(frozenset(["l"]), frozenset(["i", "j", "k"]), 2.0),
            },
        ),
    ],
)
def test_dc_stats_4d(tensor, fields, expected_dcs):
    stats = DCStats(tensor, fields)
    assert stats.dcs == expected_dcs


@pytest.mark.parametrize(
    "dims, dcs, expected_nnz",
    [
        (
            {"i": 1000, "j": 1000},
            [
                DC(frozenset(["i"]), frozenset(["j"]), 5),
                DC(frozenset(["j"]), frozenset(["i"]), 25),
                DC(frozenset(), frozenset(["i", "j"]), 50),
            ],
            50,
        ),
    ],
)
def test_single_tensor_card(dims, dcs, expected_nnz):
    stat = DCStats(np.zeros((1, 1), dtype=int), ["i", "j"])
    stat.tensordef = TensorDef(frozenset(["i", "j"]), dims, 0)
    stat.dcs = set(dcs)
    assert stat.estimate_non_fill_values() == expected_nnz


@pytest.mark.parametrize(
    "dims, dcs, expected_nnz",
    [
        (
            {"i": 1000, "j": 1000, "k": 1000},
            [
                DC(frozenset(["j"]), frozenset(["k"]), 5),
                DC(frozenset(), frozenset(["i", "j"]), 50),
            ],
            50 * 5,
        ),
    ],
)
def test_1_join_dc_card(dims, dcs, expected_nnz):
    stat = DCStats(np.zeros((1, 1, 1), dtype=int), ["i", "j", "k"])
    stat.tensordef = TensorDef(frozenset(["i", "j", "k"]), dims, 0)
    stat.dcs = set(dcs)
    assert stat.estimate_non_fill_values() == expected_nnz


@pytest.mark.parametrize(
    "dims, dcs, expected_nnz",
    [
        (
            {"i": 1000, "j": 1000, "k": 1000, "l": 1000},
            [
                DC(frozenset(), frozenset(["i", "j"]), 50),
                DC(frozenset(["j"]), frozenset(["k"]), 5),
                DC(frozenset(["k"]), frozenset(["l"]), 5),
            ],
            50 * 5 * 5,
        ),
    ],
)
def test_2_join_dc_card(dims, dcs, expected_nnz):
    stat = DCStats(np.zeros((1, 1, 1, 1), dtype=int), ["i", "j", "k", "l"])
    stat.tensordef = TensorDef(frozenset(["i", "j", "k", "l"]), dims, 0)
    stat.dcs = set(dcs)
    assert stat.estimate_non_fill_values() == expected_nnz


@pytest.mark.parametrize(
    "dims, dcs, expected_nnz",
    [
        (
            {"i": 1000, "j": 1000, "k": 1000},
            [
                DC(frozenset(), frozenset(["i", "j"]), 50),
                DC(frozenset(["i"]), frozenset(["j"]), 5),
                DC(frozenset(["j"]), frozenset(["i"]), 5),
                DC(frozenset(), frozenset(["j", "k"]), 50),
                DC(frozenset(["j"]), frozenset(["k"]), 5),
                DC(frozenset(["k"]), frozenset(["j"]), 5),
                DC(frozenset(), frozenset(["i", "k"]), 50),
                DC(frozenset(["i"]), frozenset(["k"]), 5),
                DC(frozenset(["k"]), frozenset(["i"]), 5),
            ],
            50 * 5,
        ),
    ],
)
def test_triangle_dc_card(dims, dcs, expected_nnz):
    stat = DCStats(np.zeros((1, 1, 1), dtype=int), ["i", "j", "k"])
    stat.tensordef = TensorDef(frozenset(["i", "j", "k"]), dims, 0)
    stat.dcs = set(dcs)
    assert stat.estimate_non_fill_values() == expected_nnz


@pytest.mark.parametrize(
    "dims, dcs, expected_nnz",
    [
        (
            {"i": 1000, "j": 1000, "k": 1000},
            [
                DC(frozenset(), frozenset(["i", "j"]), 1),
                DC(frozenset(["i"]), frozenset(["j"]), 1),
                DC(frozenset(["j"]), frozenset(["i"]), 1),
                DC(frozenset(), frozenset(["j", "k"]), 50),
                DC(frozenset(["j"]), frozenset(["k"]), 5),
                DC(frozenset(["k"]), frozenset(["j"]), 5),
                DC(frozenset(), frozenset(["i", "k"]), 50),
                DC(frozenset(["i"]), frozenset(["k"]), 5),
                DC(frozenset(["k"]), frozenset(["i"]), 5),
            ],
            1 * 5,
        ),
    ],
)
def test_triangle_small_dc_card(dims, dcs, expected_nnz):
    stat = DCStats(np.zeros((1, 1, 1), dtype=int), ["i", "j", "k"])
    stat.tensordef = TensorDef(frozenset(["i", "j", "k"]), dims, 0)
    stat.dcs = set(dcs)
    assert stat.estimate_non_fill_values() == expected_nnz


@pytest.mark.parametrize(
    "dims, dcs_list, expected_dcs",
    [
        # Single input passthrough
        (
            {"i": 1000},
            [
                {
                    DC(frozenset(), frozenset({"i"}), 5.0),
                    DC(frozenset({"i"}), frozenset({"i"}), 1.0),
                }
            ],
            {
                DC(frozenset(), frozenset({"i"}), 5.0),
                DC(frozenset({"i"}), frozenset({"i"}), 1.0),
            },
        ),
        # Two inputs: overlap takes min; unique keys are preserved
        (
            {"i": 1000},
            [
                {
                    DC(frozenset(), frozenset({"i"}), 5.0),
                    DC(frozenset({"i"}), frozenset({"i"}), 1.0),
                },
                {
                    DC(frozenset(), frozenset({"i"}), 2.0),
                    DC(frozenset({"i"}), frozenset({"i"}), 3.0),
                    DC(frozenset(), frozenset(), 7.0),
                },
            ],
            {
                DC(frozenset(), frozenset({"i"}), 2.0),
                DC(frozenset({"i"}), frozenset({"i"}), 1.0),
                DC(frozenset(), frozenset(), 7.0),
            },
        ),
    ],
)
def test_merge_dc_join(dims, dcs_list, expected_dcs):
    stats_objs = []
    for dcs in dcs_list:
        s = DCStats(np.zeros((1,), dtype=int), ["i"])
        s.tensordef = TensorDef(frozenset({"i"}), dims, 0)
        s.dcs = set(dcs)
        stats_objs.append(s)

    new_def = TensorDef(frozenset({"i"}), dims, 0)
    out = DCStats._merge_dc_join(new_def, stats_objs)

    assert out.tensordef.index_set == {"i"}
    assert out.tensordef.dim_sizes == dims
    assert out.dcs == expected_dcs


@pytest.mark.parametrize(
    "new_dims, inputs, expected_dcs",
    [
        # Single input passthrough
        (
            {"i": 1000},
            [
                (
                    {"i"},
                    {
                        DC(frozenset(), frozenset({"i"}), 5.0),
                        DC(frozenset({"i"}), frozenset({"i"}), 1.0),
                    },
                )
            ],
            {
                DC(frozenset(), frozenset({"i"}), 5.0),
                DC(frozenset({"i"}), frozenset({"i"}), 1.0),
            },
        ),
        # Two inputs, same axes: overlap SUMs; keys not in all inputs are dropped
        (
            {"i": 1000},
            [
                (
                    {"i"},
                    {
                        DC(frozenset(), frozenset({"i"}), 5.0),
                        DC(frozenset({"i"}), frozenset({"i"}), 1.0),
                    },
                ),
                (
                    {"i"},
                    {
                        DC(frozenset(), frozenset({"i"}), 2.0),
                        DC(frozenset({"i"}), frozenset({"i"}), 3.0),
                        DC(frozenset(), frozenset(), 7.0),
                    },
                ),
            ],
            {
                DC(frozenset(), frozenset({"i"}), 7.0),
                DC(frozenset({"i"}), frozenset({"i"}), 4.0),
            },
        ),
        # Lifting across extra axes (Z) + consensus then SUM
        (
            {"i": 10, "j": 4},
            [
                ({"i"}, {DC(frozenset(), frozenset({"i"}), 3.0)}),
                ({"j"}, {DC(frozenset(), frozenset({"j"}), 2.0)}),
            ],
            {DC(frozenset(), frozenset({"i", "j"}), 32.0)},
        ),
        # Clamp by dense capacity of Y
        (
            {"i": 5},
            [
                ({"i"}, {DC(frozenset(), frozenset({"i"}), 7.0)}),
                ({"i"}, {DC(frozenset(), frozenset({"i"}), 9.0)}),
            ],
            {DC(frozenset(), frozenset({"i"}), 5.0)},
        ),
    ],
)
def test_merge_dc_union(new_dims, inputs, expected_dcs):
    stats_objs = []
    for idx_set, dcs in inputs:
        td = TensorDef(frozenset(idx_set), {k: new_dims[k] for k in idx_set}, 0)
        s = DCStats.from_def(td, set(dcs))
        stats_objs.append(s)

    new_def = TensorDef(frozenset(new_dims.keys()), new_dims, 0)
    out = DCStats._merge_dc_union(new_def, stats_objs)

    assert out.tensordef.index_set == set(new_dims.keys())
    assert dict(out.tensordef.dim_sizes) == new_dims
    assert out.dcs == expected_dcs


@pytest.mark.parametrize(
    "dims1, dcs1, dims2, dcs2, expected_nnz",
    [
        (
            {"i": 1000},
            [DC(frozenset(), frozenset(["i"]), 1)],
            {"i": 1000},
            [DC(frozenset(), frozenset(["i"]), 1)],
            2,
        ),
    ],
)
def test_1d_disjunction_dc_card(dims1, dcs1, dims2, dcs2, expected_nnz):
    stat1 = DCStats(np.zeros((1), dtype=int), ["i"])
    stat1.tensordef = TensorDef(frozenset(["i"]), dims1, 0)
    stat1.dcs = set(dcs1)

    stat2 = DCStats(np.zeros((1), dtype=int), ["i"])
    stat2.tensordef = TensorDef(frozenset(["i"]), dims2, 0)
    stat2.dcs = set(dcs2)
    reduce_stats = DCStats.mapjoin(op.add, stat1, stat2)
    assert reduce_stats.estimate_non_fill_values() == expected_nnz


@pytest.mark.parametrize(
    "dims1, dcs1, dims2, dcs2, expected_nnz",
    [
        (
            {"i": 1000, "j": 1000},
            [DC(frozenset(), frozenset(["i", "j"]), 1)],
            {"i": 1000, "j": 1000},
            [DC(frozenset(), frozenset(["i", "j"]), 1)],
            2,
        ),
    ],
)
def test_2d_disjunction_dc_card(dims1, dcs1, dims2, dcs2, expected_nnz):
    stat1 = DCStats(np.zeros((1, 1), dtype=int), ["i", "j"])
    stat1.tensordef = TensorDef(frozenset(["i", "j"]), dims1, 0)
    stat1.dcs = set(dcs1)

    stat2 = DCStats(np.zeros((1, 1), dtype=int), ["i", "j"])
    stat2.tensordef = TensorDef(frozenset(["i", "j"]), dims2, 0)
    stat2.dcs = set(dcs2)
    reduce_stats = DCStats.mapjoin(op.add, stat1, stat2)
    assert reduce_stats.estimate_non_fill_values() == expected_nnz


@pytest.mark.parametrize(
    "dims1, dcs1, dims2, dcs2, expected_nnz",
    [
        (
            {"i": 1000},
            [DC(frozenset(), frozenset(["i"]), 5)],
            {"j": 100},
            [DC(frozenset(), frozenset(["j"]), 10)],
            10 * 1000 + 5 * 100,
        ),
    ],
)
def test_2d_disjoin_disjunction_dc_card(dims1, dcs1, dims2, dcs2, expected_nnz):
    stat1 = DCStats(np.zeros((1), dtype=int), ["i"])
    stat1.tensordef = TensorDef(frozenset(["i"]), dims1, 0)
    stat1.dcs = set(dcs1)

    stat2 = DCStats(np.zeros((1), dtype=int), ["j"])
    stat2.tensordef = TensorDef(frozenset(["j"]), dims2, 0)
    stat2.dcs = set(dcs2)
    reduce_stats = DCStats.mapjoin(op.add, stat1, stat2)
    assert reduce_stats.estimate_non_fill_values() == expected_nnz


@pytest.mark.parametrize(
    "dims1, dcs1, dims2, dcs2, expected_nnz",
    [
        (
            {"i": 1000, "j": 100},
            [DC(frozenset(), frozenset(["i", "j"]), 5)],
            {"j": 100, "k": 1000},
            [DC(frozenset(), frozenset(["j", "k"]), 10)],
            10 * 1000 + 5 * 1000,
        ),
    ],
)
def test_3d_disjoint_disjunction_dc_card(dims1, dcs1, dims2, dcs2, expected_nnz):
    stat1 = DCStats(np.zeros((1, 1), dtype=int), ["i", "j"])
    stat1.tensordef = TensorDef(frozenset(["i", "j"]), dims1, 0)
    stat1.dcs = set(dcs1)

    stat2 = DCStats(np.zeros((1, 1), dtype=int), ["j", "k"])
    stat2.tensordef = TensorDef(frozenset(["j", "k"]), {"j": 100, "k": 1000}, 0)
    stat2.dcs = set(dcs2)

    reduce_stats = DCStats.mapjoin(op.add, stat1, stat2)
    assert reduce_stats.estimate_non_fill_values() == expected_nnz


@pytest.mark.parametrize(
    "dims1, dcs1, dims2, dcs2, dims3, dcs3, expected_nnz",
    [
        (
            {"i": 1000, "j": 100},
            [DC(frozenset(), frozenset(["i", "j"]), 5)],
            {"j": 100, "k": 1000},
            [DC(frozenset(), frozenset(["j", "k"]), 10)],
            {"i": 1000, "j": 100, "k": 1000},
            [DC(frozenset(), frozenset(["i", "j", "k"]), 10)],
            10 * 1000 + 5 * 1000 + 10,
        ),
    ],
)
def test_large_disjoint_disjunction_dc_card(
    dims1, dcs1, dims2, dcs2, dims3, dcs3, expected_nnz
):
    stat1 = DCStats(np.zeros((1, 1), dtype=int), ["i", "j"])
    stat1.tensordef = TensorDef(frozenset(["i", "j"]), dims1, 1)
    stat1.dcs = set(dcs1)

    stat2 = DCStats(np.zeros((1, 1), dtype=int), ["j", "k"])
    stat2.tensordef = TensorDef(frozenset(["j", "k"]), dims2, 1)
    stat2.dcs = set(dcs2)

    stat3 = DCStats(np.zeros((1, 1, 1), dtype=int), ["i", "j", "k"])
    stat3.tensordef = TensorDef(frozenset(["i", "j", "k"]), dims3, 1)
    stat3.dcs = set(dcs3)
    reduce = DCStats.mapjoin(op.mul, stat1, stat2)
    reduce_stats = DCStats.mapjoin(op.mul, reduce, stat3)
    assert reduce_stats.estimate_non_fill_values() == expected_nnz


@pytest.mark.parametrize(
    "dims1, dcs1, dims2, dcs2, dims3, dcs3, expected_nnz",
    [
        (
            {"i": 1000, "j": 100},
            [DC(frozenset(), frozenset(["i", "j"]), 5)],
            {"j": 100, "k": 1000},
            [DC(frozenset(), frozenset(["j", "k"]), 10)],
            {"i": 1000, "j": 100, "k": 1000},
            [DC(frozenset(), frozenset(["i", "j", "k"]), 10)],
            10,
        ),
    ],
)
def test_mixture_disjoint_disjunction_dc_card(
    dims1, dcs1, dims2, dcs2, dims3, dcs3, expected_nnz
):
    stat1 = DCStats(np.zeros((1, 1), dtype=int), ["i", "j"])
    stat1.tensordef = TensorDef(frozenset(["i", "j"]), dims1, 1)
    stat1.dcs = set(dcs1)

    stat2 = DCStats(np.zeros((1, 1), dtype=int), ["j", "k"])
    stat2.tensordef = TensorDef(frozenset(["j", "k"]), dims2, 1)
    stat2.dcs = set(dcs2)

    stat3 = DCStats(np.zeros((1, 1, 1), dtype=int), ["i", "j", "k"])
    stat3.tensordef = TensorDef(frozenset(["i", "j", "k"]), dims3, 0)
    stat3.dcs = set(dcs3)
<<<<<<< HEAD
    reduce_stats = DCStats.mapjoin(op.mul, stat1, stat2, stat3)
    assert reduce_stats.estimate_non_fill_values() == expected_nnz


@pytest.mark.parametrize(
    "dims, dcs, expected_nnz",
    [
        (
            {"i": 1000, "j": 1000, "k": 1000},
            [
                DC(frozenset(), frozenset(["i", "j"]), 50),
                DC(frozenset(["i"]), frozenset(["j"]), 5),
                DC(frozenset(["j"]), frozenset(["i"]), 5),
                DC(frozenset(), frozenset(["j", "k"]), 50),
                DC(frozenset(["j"]), frozenset(["k"]), 5),
                DC(frozenset(["k"]), frozenset(["j"]), 5),
                DC(frozenset(), frozenset(["i", "k"]), 50),
                DC(frozenset(["i"]), frozenset(["k"]), 5),
                DC(frozenset(["k"]), frozenset(["i"]), 5),
            ],
            1,
        ),
    ],
)
def test_full_reduce_DC_card(dims, dcs, expected_nnz):
    stat = DCStats(np.zeros((1, 1, 1), dtype=int), ["i", "j", "k"])
    stat.tensordef = TensorDef(frozenset(["i", "j", "k"]), dims, 0.0)
    stat.dcs = set(dcs)

    reduce_stats = DCStats.aggregate(
        op.add, init=0, reduce_indices=["i", "j", "k"], stats=stat
    )
    assert reduce_stats.estimate_non_fill_values() == expected_nnz


@pytest.mark.parametrize(
    "dims, dcs, expected_nnz",
    [
        (
            {"i": 1000, "j": 1000, "k": 1000},
            [
                DC(frozenset(), frozenset(["i", "j"]), 1),
                DC(frozenset(["i"]), frozenset(["j"]), 1),
                DC(frozenset(["j"]), frozenset(["i"]), 1),
                DC(frozenset(), frozenset(["j", "k"]), 50),
                DC(frozenset(["j"]), frozenset(["k"]), 5),
                DC(frozenset(["k"]), frozenset(["j"]), 5),
                DC(frozenset(), frozenset(["i", "k"]), 50),
                DC(frozenset(["i"]), frozenset(["k"]), 5),
                DC(frozenset(["k"]), frozenset(["i"]), 5),
            ],
            5,
        ),
    ],
)
def test_1_attr_reduce_DC_card(dims, dcs, expected_nnz):
    stat = DCStats(np.zeros((1, 1, 1), dtype=int), ["i", "j", "k"])
    stat.tensordef = TensorDef(frozenset(["i", "j", "k"]), dims, 0.0)
    stat.dcs = set(dcs)

    reduce_stats = DCStats.aggregate(
        op.add, init=0, reduce_indices=["i", "j"], stats=stat
    )
    assert reduce_stats.estimate_non_fill_values() == expected_nnz


@pytest.mark.parametrize(
    "dims, dcs, expected_nnz",
    [
        (
            {"i": 1000, "j": 1000, "k": 1000},
            [
                DC(frozenset(), frozenset(["i", "j"]), 1),
                DC(frozenset(["i"]), frozenset(["j"]), 1),
                DC(frozenset(["j"]), frozenset(["i"]), 1),
                DC(frozenset(), frozenset(["j", "k"]), 50),
                DC(frozenset(["j"]), frozenset(["k"]), 5),
                DC(frozenset(["k"]), frozenset(["j"]), 5),
                DC(frozenset(), frozenset(["i", "k"]), 50),
                DC(frozenset(["i"]), frozenset(["k"]), 5),
                DC(frozenset(["k"]), frozenset(["i"]), 5),
            ],
            5,
        ),
    ],
)
def test_2_attr_reduce_DC_card(dims, dcs, expected_nnz):
    stat = DCStats(np.zeros((1, 1, 1), dtype=int), ["i", "j", "k"])
    stat.tensordef = TensorDef(frozenset(["i", "j", "k"]), dims, 0.0)
    stat.dcs = set(dcs)
    reduce_stats = DCStats.aggregate(op.add, init=0, reduce_indices=["i"], stats=stat)

    assert reduce_stats.estimate_non_fill_values() == expected_nnz


@pytest.mark.parametrize(
    "dims, dcs, reduce_indices, expected_nnz",
    [
        # Asymmetric densities
        (
            {"i": 100, "j": 100, "k": 100},
            [
                DC(frozenset(), frozenset(["i", "j"]), 100),
                DC(frozenset(["i"]), frozenset(["j"]), 2),
                DC(frozenset(), frozenset(["j", "k"]), 50),
            ],
            ["j"],
            5000,
        ),
        # Sparse + dense mix
        (
            {"i": 100, "j": 100, "k": 100},
            [
                DC(frozenset(), frozenset(["i", "k"]), 900),
                DC(frozenset(["i"]), frozenset(["k"]), 1),
            ],
            ["i", "k"],
            100,
        ),
        # Imbalance across dimensions
        (
            {"i": 1000, "j": 100, "k": 10},
            [
                DC(frozenset(), frozenset(["i", "j"]), 5),
                DC(frozenset(), frozenset(["j", "k"]), 80),
                DC(frozenset(), frozenset(["i", "k"]), 1),
            ],
            ["i"],
            5,
        ),
    ],
)
def test_varied_reduce_DC_card(dims, dcs, reduce_indices, expected_nnz):
    stat = DCStats(np.zeros((1, 1, 1), dtype=int), ["i", "j", "k"])
    stat.tensordef = TensorDef(frozenset(["i", "j", "k"]), dims, 0.0)
    stat.dcs = set(dcs)

    reduce_stats = DCStats.aggregate(
        op.add, init=0, reduce_indices=reduce_indices, stats=stat
    )
=======
    reduce = DCStats.mapjoin(op.mul, stat1, stat2)
    reduce_stats = DCStats.mapjoin(op.mul, reduce, stat3)
>>>>>>> 7922fcfa
    assert reduce_stats.estimate_non_fill_values() == expected_nnz<|MERGE_RESOLUTION|>--- conflicted
+++ resolved
@@ -819,8 +819,8 @@
     stat3 = DCStats(np.zeros((1, 1, 1), dtype=int), ["i", "j", "k"])
     stat3.tensordef = TensorDef(frozenset(["i", "j", "k"]), dims3, 0)
     stat3.dcs = set(dcs3)
-<<<<<<< HEAD
-    reduce_stats = DCStats.mapjoin(op.mul, stat1, stat2, stat3)
+    reduce = DCStats.mapjoin(op.mul, stat1, stat2)
+    reduce_stats = DCStats.mapjoin(op.mul, reduce, stat3)
     assert reduce_stats.estimate_non_fill_values() == expected_nnz
 
 
@@ -960,8 +960,4 @@
     reduce_stats = DCStats.aggregate(
         op.add, init=0, reduce_indices=reduce_indices, stats=stat
     )
-=======
-    reduce = DCStats.mapjoin(op.mul, stat1, stat2)
-    reduce_stats = DCStats.mapjoin(op.mul, reduce, stat3)
->>>>>>> 7922fcfa
     assert reduce_stats.estimate_non_fill_values() == expected_nnz