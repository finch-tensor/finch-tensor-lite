import operator
from collections import namedtuple
from pathlib import Path
import re
import subprocess

import pytest

import numpy as np
from numpy.testing import assert_equal

<<<<<<< HEAD
import finch
from finch.codegen.numba_backend import serialize_to_numba
from finch.codegen.safe_buffer import SafeBuffer
import finch.finch_assembly as asm
from finch import ftype
from finch.codegen import (
=======
import finchlite
import finchlite.finch_assembly as asm
from finchlite import ftype
from finchlite.codegen import (
>>>>>>> 0881b63e
    CCompiler,
    CGenerator,
    NumbaCompiler,
    NumbaGenerator,
    NumpyBuffer,
    NumpyBufferFType,
)
from finch.finch_assembly.interpreter import AssemblyInterpreter


def test_add_function():
    c_code = """
    #include <stdio.h>

    int add(int a, int b) {
        return a + b;
    }
    """
    f = finchlite.codegen.c.load_shared_lib(c_code).add
    result = f(3, 4)
    assert result == 7, f"Expected 7, got {result}"


def test_buffer_function():
    c_code = """
    #include <stdio.h>
    #include <stdlib.h>
    #include <stdint.h>
    #include <string.h>

    typedef struct CNumpyBuffer {
        void* arr;
        void* data;
        size_t length;
        void* (*resize)(void**, size_t);
    } CNumpyBuffer;

    void concat_buffer_with_self(struct CNumpyBuffer* buffer) {
        // Get the original data pointer and length
        double* data = (double*)(buffer->data);
        size_t length = buffer->length;

        // Resize the buffer to double its length
        buffer->data = buffer->resize(&(buffer->arr), length * 2);
        buffer->length *= 2;

        // Update the data pointer after resizing
        data = (double*)(buffer->data);

        // Copy the original data to the second half of the new buffer
        for (size_t i = 0; i < length; ++i) {
            data[length + i] = data[i] + 1;
        }
    }
    """
    a = np.array([1, 2, 3], dtype=np.float64)
    b = NumpyBuffer(a)
    f = finchlite.codegen.c.load_shared_lib(c_code).concat_buffer_with_self
    k = finchlite.codegen.c.CKernel(f, type(None), [NumpyBufferFType(np.float64)])
    k(b)
    result = b.arr
    expected = np.array([1, 2, 3, 2, 3, 4], dtype=np.float64)
    assert_equal(result, expected)


@pytest.mark.parametrize(
    ["compiler", "buffer"],
    [
        (CCompiler(), NumpyBuffer),
        (NumbaCompiler(), NumpyBuffer),
    ],
)
def test_codegen(compiler, buffer):
    a = np.array([1, 2, 3], dtype=np.float64)
    buf = buffer(a)

    a_var = asm.Variable("a", buf.ftype)
    i_var = asm.Variable("i", np.intp)
    length_var = asm.Variable("l", np.intp)
    a_slt = asm.Slot("a_", buf.ftype)
    prgm = asm.Module(
        (
            asm.Function(
                asm.Variable("test_function", np.intp),
                (a_var,),
                asm.Block(
                    (
                        asm.Unpack(a_slt, a_var),
                        asm.Assign(length_var, asm.Length(a_slt)),
                        asm.Resize(
                            a_slt,
                            asm.Call(
                                asm.Literal(operator.mul),
                                (asm.Length(a_slt), asm.Literal(2)),
                            ),
                        ),
                        asm.ForLoop(
                            i_var,
                            asm.Literal(0),
                            length_var,
                            asm.Store(
                                a_slt,
                                asm.Call(
                                    asm.Literal(operator.add), (i_var, length_var)
                                ),
                                asm.Call(
                                    asm.Literal(operator.add),
                                    (asm.Load(a_slt, i_var), asm.Literal(1)),
                                ),
                            ),
                        ),
                        asm.Repack(a_slt),
                        asm.Return(asm.Literal(0)),
                    )
                ),
            ),
        )
    )
    mod = compiler(prgm)
    f = mod.test_function
    f(buf)
    result = buf.arr
    expected = np.array([1, 2, 3, 2, 3, 4], dtype=np.float64)
    assert_equal(result, expected)


@pytest.mark.parametrize(
    ["compiler", "buffer"],
    [
        (CCompiler(), NumpyBuffer),
        (NumbaCompiler(), NumpyBuffer),
        (asm.AssemblyInterpreter(), NumpyBuffer),
    ],
)
def test_dot_product(compiler, buffer):
    a = np.array([1, 2, 3], dtype=np.float64)
    b = np.array([4, 5, 6], dtype=np.float64)

    a_buf = buffer(a)
    b_buf = buffer(b)

    c = asm.Variable("c", np.float64)
    i = asm.Variable("i", np.int64)
    ab = buffer(a)
    bb = buffer(b)
    ab_v = asm.Variable("a", ab.ftype)
    ab_slt = asm.Slot("a_", ab.ftype)
    bb_v = asm.Variable("b", bb.ftype)
    bb_slt = asm.Slot("b_", bb.ftype)
    prgm = asm.Module(
        (
            asm.Function(
                asm.Variable("dot_product", np.float64),
                (
                    ab_v,
                    bb_v,
                ),
                asm.Block(
                    (
                        asm.Assign(c, asm.Literal(np.float64(0.0))),
                        asm.Unpack(ab_slt, ab_v),
                        asm.Unpack(bb_slt, bb_v),
                        asm.ForLoop(
                            i,
                            asm.Literal(np.int64(0)),
                            asm.Length(ab_slt),
                            asm.Block(
                                (
                                    asm.Assign(
                                        c,
                                        asm.Call(
                                            asm.Literal(operator.add),
                                            (
                                                c,
                                                asm.Call(
                                                    asm.Literal(operator.mul),
                                                    (
                                                        asm.Load(ab_slt, i),
                                                        asm.Load(bb_slt, i),
                                                    ),
                                                ),
                                            ),
                                        ),
                                    ),
                                )
                            ),
                        ),
                        asm.Repack(ab_slt),
                        asm.Repack(bb_slt),
                        asm.Return(c),
                    )
                ),
            ),
        )
    )

    mod = compiler(prgm)

    result = mod.dot_product(a_buf, b_buf)

    interp = asm.AssemblyInterpreter()(prgm)

    expected = interp.dot_product(a_buf, b_buf)

    assert np.isclose(result, expected), f"Expected {expected}, got {result}"


@pytest.mark.parametrize(
    ["compiler", "extension", "buffer"],
    [
        (CGenerator(), ".c", NumpyBuffer),
        (NumbaGenerator(), ".py", NumpyBuffer),
    ],
)
def test_dot_product_regression(compiler, extension, buffer, file_regression):
    a = np.array([1, 2, 3], dtype=np.float64)
    b = np.array([4, 5, 6], dtype=np.float64)

    c = asm.Variable("c", np.float64)
    i = asm.Variable("i", np.int64)
    ab = buffer(a)
    bb = buffer(b)
    ab_v = asm.Variable("a", ab.ftype)
    ab_slt = asm.Slot("a_", ab.ftype)
    bb_v = asm.Variable("b", bb.ftype)
    bb_slt = asm.Slot("b_", bb.ftype)
    prgm = asm.Module(
        (
            asm.Function(
                asm.Variable("dot_product", np.float64),
                (
                    ab_v,
                    bb_v,
                ),
                asm.Block(
                    (
                        asm.Assign(c, asm.Literal(np.float64(0.0))),
                        asm.Unpack(ab_slt, ab_v),
                        asm.Unpack(bb_slt, bb_v),
                        asm.ForLoop(
                            i,
                            asm.Literal(np.int64(0)),
                            asm.Length(ab_slt),
                            asm.Block(
                                (
                                    asm.Assign(
                                        c,
                                        asm.Call(
                                            asm.Literal(operator.add),
                                            (
                                                c,
                                                asm.Call(
                                                    asm.Literal(operator.mul),
                                                    (
                                                        asm.Load(ab_slt, i),
                                                        asm.Load(bb_slt, i),
                                                    ),
                                                ),
                                            ),
                                        ),
                                    ),
                                )
                            ),
                        ),
                        asm.Repack(ab_slt),
                        asm.Repack(bb_slt),
                        asm.Return(c),
                    )
                ),
            ),
        )
    )

    file_regression.check(compiler(prgm), extension=extension)


@pytest.mark.parametrize(
    ["compiler", "buffer"],
    [
        (CCompiler(), NumpyBuffer),
        (NumbaCompiler(), NumpyBuffer),
        (asm.AssemblyInterpreter(), NumpyBuffer),
    ],
)
def test_if_statement(compiler, buffer):
    var = asm.Variable("a", np.int64)
    prgm = asm.Module(
        (
            asm.Function(
                asm.Variable("if_else", np.int64),
                (),
                asm.Block(
                    (
                        asm.Assign(var, asm.Literal(np.int64(5))),
                        asm.If(
                            asm.Call(
                                asm.Literal(operator.eq),
                                (var, asm.Literal(np.int64(5))),
                            ),
                            asm.Block(
                                (
                                    asm.Assign(
                                        var,
                                        asm.Call(
                                            asm.Literal(operator.add),
                                            (var, asm.Literal(np.int64(10))),
                                        ),
                                    ),
                                )
                            ),
                        ),
                        asm.IfElse(
                            asm.Call(
                                asm.Literal(operator.lt),
                                (var, asm.Literal(np.int64(15))),
                            ),
                            asm.Block(
                                (
                                    asm.Assign(
                                        var,
                                        asm.Call(
                                            asm.Literal(operator.sub),
                                            (var, asm.Literal(np.int64(3))),
                                        ),
                                    ),
                                )
                            ),
                            asm.Block(
                                (
                                    asm.Assign(
                                        var,
                                        asm.Call(
                                            asm.Literal(operator.mul),
                                            (var, asm.Literal(np.int64(2))),
                                        ),
                                    ),
                                )
                            ),
                        ),
                        asm.Return(var),
                    )
                ),
            ),
        )
    )

    mod = compiler(prgm)

    result = mod.if_else()

    interp = asm.AssemblyInterpreter()(prgm)

    expected = interp.if_else()

    assert np.isclose(result, expected), f"Expected {expected}, got {result}"


@pytest.mark.parametrize(
    "compiler",
    [
        CCompiler(),
        NumbaCompiler(),
    ],
)
def test_simple_struct(compiler):
    Point = namedtuple("Point", ["x", "y"])
    p = Point(np.float64(1.0), np.float64(2.0))
    x = (1, 4)

    p_var = asm.Variable("p", ftype(p))
    x_var = asm.Variable("x", ftype(x))
    res_var = asm.Variable("res", np.float64)
    mod = compiler(
        asm.Module(
            (
                asm.Function(
                    asm.Variable("simple_struct", np.float64),
                    (p_var, x_var),
                    asm.Block(
                        (
                            asm.Assign(
                                res_var,
                                asm.Call(
                                    asm.Literal(operator.mul),
                                    (
                                        asm.GetAttr(p_var, asm.Literal("x")),
                                        asm.GetAttr(x_var, asm.Literal("element_0")),
                                    ),
                                ),
                            ),
                            asm.Assign(
                                res_var,
                                asm.Call(
                                    asm.Literal(operator.add),
                                    (
                                        res_var,
                                        asm.Call(
                                            asm.Literal(operator.mul),
                                            (
                                                asm.GetAttr(p_var, asm.Literal("y")),
                                                asm.GetAttr(
                                                    x_var, asm.Literal("element_1")
                                                ),
                                            ),
                                        ),
                                    ),
                                ),
                            ),
                            asm.Return(res_var),
                        )
                    ),
                ),
            ),
        )
    )

    result = mod.simple_struct(p, x)
    assert result == np.float64(9.0)


@pytest.mark.parametrize(
    "size,idx",
    [(size, idx) for size in range(1, 4) for idx in range(-1, 4)],
)
def test_c_load_safebuffer(size, idx):
    tester = (Path(__file__).parent / "safebufferaccess.py").absolute()
    result = subprocess.run(
        [
            str(tester),
            "-s",
            str(size),
            "load",
            str(idx),
        ],
        capture_output=True,
        text=True,
        check=False,
    )
    if 0 <= idx < size:
        assert result.stdout.strip() == str(idx)
    else:
        assert "bounds" in result.stderr
        assert result.returncode == 1


@pytest.mark.parametrize(
    "size,idx, compiler",
    [
        (*params, compiler)
        for params in [
            (-1, 2,),
            (-1, 3,),
            (0, 2,),
            (1, 2,),
            (2, 3,),
            (2, 2,),
            (3, 2,),
        ]
        for compiler in [AssemblyInterpreter(), NumbaCompiler()]
    ],
)
def test_numba_load_safebuffer(size, idx, compiler):
    a = np.array(range(size), dtype=np.int64)
    ab = NumpyBuffer(a)
    ab = SafeBuffer(ab)
    ab_v = asm.Variable("a", ftype(ab))
    ab_slt = asm.Slot("a_", ftype(ab))

    val = asm.Variable("val", np.intp)

    res_var = asm.Variable("val", ab.ftype.element_type)

    mod = compiler(
        asm.Module(
            (
                asm.Function(
                    asm.Variable("finch_access", ab.ftype.element_type),
                    (ab_v,),
                    asm.Block(
                        (
                            asm.Unpack(ab_slt, ab_v),
                            asm.Assign(
                                res_var,
                                asm.Load(ab_slt, asm.Literal(idx)),
                            ),
                            asm.Return(res_var),
                        )
                    ),
                ),
            )
        )
    )
    access = mod.finch_access
    # change = mod.finch_change
    if 0 <= idx < size:
        assert access(ab) == idx
    else:
        with pytest.raises(IndexError):
            access(ab)


@pytest.mark.parametrize(
    "size,idx,value,compiler",
    [
        (*params, compiler)
        for params in [
            (-1, 2, 3),
            (-1, 3, 1434),
            (0, 2, 3),
            (1, 2, 3),
            (2, 3, 3),
            (2, 2, 3),
            (3, 2, 3),
        ]
        for compiler in [NumbaCompiler(), AssemblyInterpreter()]
    ],
)
def test_numba_store_safebuffer(size, idx, value, compiler):
    a = np.array(range(size), dtype=np.int64)
    ab = NumpyBuffer(a)
    ab = SafeBuffer(ab)
    ab_v = asm.Variable("a", ftype(ab))
    ab_slt = asm.Slot("a_", ftype(ab))

    mod = compiler(
        asm.Module(
            (
                asm.Function(
                    asm.Variable("finch_change", ab.ftype.element_type),
                    (ab_v,),
                    asm.Block(
                        (
                            asm.Unpack(ab_slt, ab_v),
                            asm.Store(
                                ab_slt,
                                asm.Literal(idx),
                                asm.Literal(value),
                            ),
                            asm.Return(asm.Load(ab_slt, asm.Literal(idx))),
                        )
                    ),
                ),
            )
        )
    )
    change = mod.finch_change
    if 0 <= idx < size:
        assert change(ab) == value
    else:
        with pytest.raises(IndexError):
            change(ab)


@pytest.mark.parametrize(
    "size,idx,value",
    [
        (*params, value)
        for params in [
            (
                -1,
                2,
            ),
            (
                -1,
                3,
            ),
            (
                0,
                2,
            ),
            (
                1,
                2,
            ),
            (
                2,
                3,
            ),
            (
                2,
                2,
            ),
            (
                3,
                2,
            ),
        ]
        for value in [-1, 1434]
    ],
)
def test_c_store_safebuffer(size, idx, value):
    tester = (Path(__file__).parent / "safebufferaccess.py").absolute()
    result = subprocess.run(
        [
            str(tester),
            "-s",
            str(size),
            "store",
            str(idx),
            str(value),
        ],
        capture_output=True,
        text=True,
        check=False,
    )
    if 0 <= idx < size:
        arr = list(map(str, range(size)))
        arr[idx] = str(value)
        stdout = result.stdout.strip()
        stdout = re.sub(r"\s+", " ", stdout)
        stdout = stdout.replace("[ ", "[")
        assert stdout == f"[{' '.join(arr)}]"
    else:
        assert "bounds" in result.stderr
        assert result.returncode == 1<|MERGE_RESOLUTION|>--- conflicted
+++ resolved
@@ -9,27 +9,19 @@
 import numpy as np
 from numpy.testing import assert_equal
 
-<<<<<<< HEAD
-import finch
-from finch.codegen.numba_backend import serialize_to_numba
-from finch.codegen.safe_buffer import SafeBuffer
-import finch.finch_assembly as asm
-from finch import ftype
-from finch.codegen import (
-=======
 import finchlite
 import finchlite.finch_assembly as asm
 from finchlite import ftype
 from finchlite.codegen import (
->>>>>>> 0881b63e
     CCompiler,
     CGenerator,
     NumbaCompiler,
     NumbaGenerator,
     NumpyBuffer,
     NumpyBufferFType,
-)
-from finch.finch_assembly.interpreter import AssemblyInterpreter
+    SafeBuffer,
+)
+from finchlite.finch_assembly.interpreter import AssemblyInterpreter
 
 
 def test_add_function():
@@ -472,13 +464,34 @@
     [
         (*params, compiler)
         for params in [
-            (-1, 2,),
-            (-1, 3,),
-            (0, 2,),
-            (1, 2,),
-            (2, 3,),
-            (2, 2,),
-            (3, 2,),
+            (
+                -1,
+                2,
+            ),
+            (
+                -1,
+                3,
+            ),
+            (
+                0,
+                2,
+            ),
+            (
+                1,
+                2,
+            ),
+            (
+                2,
+                3,
+            ),
+            (
+                2,
+                2,
+            ),
+            (
+                3,
+                2,
+            ),
         ]
         for compiler in [AssemblyInterpreter(), NumbaCompiler()]
     ],
