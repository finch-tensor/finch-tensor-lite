--- conflicted
+++ resolved
@@ -1,27 +1,14 @@
-<<<<<<< HEAD
-from finch.autoschedule import lift_subqueries, propagate_map_queries
+from finch.autoschedule import lift_subqueries, propagate_fields, propagate_map_queries
 from finch.finch_logic import (
-=======
-from finch.autoschedule import (
-    propagate_fields, propagate_map_queries, lift_subqueries
-)
-from finch.finch_logic import (
-    Plan,
-    Query,
+    Aggregate,
     Alias,
     Field,
->>>>>>> fb79079f
-    Aggregate,
-    Alias,
     Immediate,
     MapJoin,
     Plan,
     Produces,
-<<<<<<< HEAD
     Query,
-=======
     Relabel,
->>>>>>> fb79079f
     Subquery,
     Table,
 )
@@ -110,33 +97,37 @@
 
 
 def test_propagate_fields():
-    plan = Plan((
-        Query(
-            Alias("A10"),
-            MapJoin(
-                Immediate("op"),
-                (
-                    Table(Immediate("tbl1"), (Field("A1"), Field("A2"))),
-                    Table(Immediate("tbl2"), (Field("A2"), Field("A3"))),
+    plan = Plan(
+        (
+            Query(
+                Alias("A10"),
+                MapJoin(
+                    Immediate("op"),
+                    (
+                        Table(Immediate("tbl1"), (Field("A1"), Field("A2"))),
+                        Table(Immediate("tbl2"), (Field("A2"), Field("A3"))),
+                    ),
                 ),
             ),
-        ),
-        Alias("A10"),
-    ))
+            Alias("A10"),
+        )
+    )
 
-    expected = Plan((
-        Query(
-            Alias("A10"),
-            MapJoin(
-                Immediate("op"),
-                (
-                    Table(Immediate("tbl1"), (Field("A1"), Field("A2"))),
-                    Table(Immediate("tbl2"), (Field("A2"), Field("A3"))),
+    expected = Plan(
+        (
+            Query(
+                Alias("A10"),
+                MapJoin(
+                    Immediate("op"),
+                    (
+                        Table(Immediate("tbl1"), (Field("A1"), Field("A2"))),
+                        Table(Immediate("tbl2"), (Field("A2"), Field("A3"))),
+                    ),
                 ),
             ),
-        ),
-        Relabel(Alias("A10"), (Field("A1"), Field("A2"), Field("A3"))),
-    ))
+            Relabel(Alias("A10"), (Field("A1"), Field("A2"), Field("A3"))),
+        )
+    )
 
     result = propagate_fields(plan)
     assert result == expected